--- conflicted
+++ resolved
@@ -21,11 +21,8 @@
         with:
           node-version: '18'
       - uses: actions/checkout@v4
-<<<<<<< HEAD
         with:
           show-progress: false
-=======
->>>>>>> fa411b7c
       - uses: actions/cache@v4
         with:
           path: node_modules
@@ -39,11 +36,8 @@
         with:
           node-version: '18'
       - uses: actions/checkout@v4
-<<<<<<< HEAD
         with:
           show-progress: false
-=======
->>>>>>> fa411b7c
       - uses: actions/cache@v4
         with:
           path: node_modules
