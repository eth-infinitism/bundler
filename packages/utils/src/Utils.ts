--- conflicted
+++ resolved
@@ -215,20 +215,15 @@
  * the cost is the sum of the verification gas limits and call gas limit, multiplied by the maxFeePerGas.
  * @param userOp
  */
-<<<<<<< HEAD
 export function getUserOpMaxCost (userOp: UserOperation): BigNumber {
+  const preVerificationGas: BigNumberish = (userOp as UserOperation).preVerificationGas
   return sum(
-    userOp.preVerificationGas,
+    preVerificationGas ?? 0,
     userOp.verificationGasLimit,
     userOp.callGasLimit,
     userOp.paymasterVerificationGasLimit ?? 0,
     userOp.paymasterPostOpGasLimit ?? 0
   ).mul(userOp.maxFeePerGas)
-=======
-export function getUserOpMaxCost (userOp: OperationBase): BigNumber {
-  const preVerificationGas: BigNumberish = (userOp as UserOperation).preVerificationGas
-  return sum(preVerificationGas ?? 0, userOp.verificationGasLimit, userOp.callGasLimit, userOp.paymasterVerificationGasLimit ?? 0, userOp.paymasterPostOpGasLimit ?? 0).mul(userOp.maxFeePerGas)
-}
 
 export function getPackedNonce (userOp: OperationBase): BigNumber {
   const nonceKey = (userOp as OperationRIP7560).nonceKey
@@ -239,5 +234,4 @@
   const packed = ethers.utils.solidityPack(['uint192', 'uint64'], [nonceKey, userOp.nonce])
   const bigNumberNonce = BigNumber.from(packed)
   return bigNumberNonce
->>>>>>> f4647969
 }