--- conflicted
+++ resolved
@@ -215,14 +215,6 @@
  * @param userOp
  */
 export function getUserOpMaxCost (userOp: OperationBase): BigNumber {
-<<<<<<< HEAD
-  let preVerificationGas: BigNumberish = (userOp as UserOperation).preVerificationGas
-  if (preVerificationGas == null) {
-    preVerificationGas = 0
-  }
-  return sum(preVerificationGas, userOp.verificationGasLimit, userOp.paymasterVerificationGasLimit ?? 0).mul(userOp.maxFeePerGas)
-=======
   const preVerificationGas: BigNumberish = (userOp as UserOperation).preVerificationGas
   return sum(preVerificationGas ?? 0, userOp.verificationGasLimit, userOp.paymasterVerificationGasLimit ?? 0).mul(userOp.maxFeePerGas)
->>>>>>> 44d99ddf
 }