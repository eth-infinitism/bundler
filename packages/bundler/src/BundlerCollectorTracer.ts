// javascript code of tracer function
// NOTE: we process this locally for hardhat, but send to geth for remote tracing.
// should NOT "require" anything, or use logs.
// see LogTrace for valid types (but alas, this one must be javascript, not typescript..

import { LogCallFrame, LogContext, LogDb, LogFrameResult, LogStep, LogTracer } from './GethTracer'

// functions available in a context of geth tracer
declare function toHex (a: any): string

declare function toWord (a: any): string

declare function toAddress (a: any): string

/**
 * return type of our BundlerCollectorTracer.
 * collect access and opcodes, split into "levels" based on NUMBER opcode
 * keccak, calls and logs are collected globally, since the levels are unimportant for them.
 */
export interface BundlerCollectorReturn {

  gas: number
  failed: boolean
  returnValue: string

  /**
   * storage and opcode info, collected on top-level calls from EntryPoint
   */
  callsFromEntryPoint: TopLevelCallInfo[]

  /**
   * values passed into KECCAK opcode
   */
  keccak: string[]
  debug: any[]
}

export interface MethodInfo {
  type: string
  from: string
  to: string
  method: string
  value: any
  gas: number
}

export interface ExitInfo {
  type: 'REVERT' | 'RETURN'
  gasUsed: number
  data: string
}

export interface TopLevelCallInfo {
  topLevelMethodSig: string
  topLevelTargetAddress: string
  output: string
  calls: Array<ExitInfo | MethodInfo>
  logs: LogInfo[]
  opcodes: { [opcode: string]: number }
  access: { [address: string]: AccessInfo }
  contractSize: { [addr: string]: ContractSizeInfo }
  extCodeAccessInfo: { [addr: string]: string }
  oog?: boolean
}

/**
 * It is illegal to access contracts with no code in validation even if it gets deployed later.
 * This means we need to store the {@link contractSize} of accessed addresses at the time of access.
 */
export interface ContractSizeInfo {
  opcode: string
  contractSize: number
}

export interface AccessInfo {
  // slot value, just prior this operation
  reads: { [slot: string]: string }
  // count of writes.
  writes: { [slot: string]: number }
}

export interface LogInfo {
  topics: string[]
  data: string
}

interface RelevantStepData {
  opcode: string
  stackTop3: any[]
}

/**
 * type-safe local storage of our collector. contains all return-value properties.
 * (also defines all "trace-local" variables and functions)
 */
interface BundlerCollectorTracer extends LogTracer, BundlerCollectorReturn {
  lastOp: string
  lastThreeOpcodes: RelevantStepData[]
  stopCollectingTopic: string
  stopCollecting: boolean
  depth: number
  lastDepth: number
  lastOutput: string
  currentLevel: TopLevelCallInfo
  topLevelCallCounter: number
  countSlot: (list: { [key: string]: number | undefined }, key: any) => void
}

/**
 * tracer to collect data for opcode banning.
 * this method is passed as the "tracer" for eth_traceCall (note, the function itself)
 *
 * returned data:
 *  numberLevels: opcodes and memory access, split on execution of "number" opcode.
 *  keccak: input data of keccak opcode.
 *  calls: for each call, an array of [type, from, to, value]
 *  slots: accessed slots (on any address)
 */
export function bundlerCollectorTracer (): BundlerCollectorTracer {
  return {
    gas: 0,
    failed: false,
    returnValue: '',
    callsFromEntryPoint: [],
    currentLevel: null as any,
    keccak: [],
    debug: [],
    lastOp: '',
<<<<<<< HEAD
    lastOutput: '',
    lastDepth: 0,
    depth: 0,
=======
    lastThreeOpcodes: [],
>>>>>>> a5d2c0fc
    // event sent after all validations are done: keccak("BeforeExecution()")
    stopCollectingTopic: 'bb47ee3e183a558b1a2ff0874b079f3fc5478b7454eacf2bfc5af2ff5878f972',
    stopCollecting: false,
    topLevelCallCounter: 0,

    fault (log: LogStep, db: LogDb): void {
      this.debug.push('fault depth=', log.getDepth(), ' gas=', log.getGas(), ' cost=', log.getCost(), ' err=', log.getError())
    },

    result (ctx: LogContext, db: LogDb): BundlerCollectorReturn {
      return {
        gas: (ctx.intrinsicGas ?? 0) + ctx.gasUsed,
        failed: ctx.error != null,
        returnValue: toHex(ctx.output),
        callsFromEntryPoint: this.callsFromEntryPoint,
        keccak: this.keccak,
        debug: this.debug // for internal debugging.
      }
    },

    enter (frame: LogCallFrame): void {
      if (this.stopCollecting) {
        return
      }
      // this.debug.push('enter gas=', frame.getGas(), ' type=', frame.getType(), ' to=', toHex(frame.getTo()), ' in=', toHex(frame.getInput()).slice(0, 500))
      this.currentLevel.calls.push({
        type: frame.getType(),
        from: toHex(frame.getFrom()),
        to: toHex(frame.getTo()),
        method: toHex(frame.getInput()).slice(0, 10),
        gas: frame.getGas(),
        value: frame.getValue()
      })
    },
    exit (frame: LogFrameResult): void {
      if (this.stopCollecting) {
        return
      }
      this.lastOutput = toHex(frame.getOutput()).slice(0, 4000)
      this.currentLevel.calls.push({
        type: frame.getError() != null ? 'REVERT' : 'RETURN',
        gasUsed: frame.getGasUsed(),
        data: this.lastOutput
      })
    },

    // increment the "key" in the list. if the key is not defined yet, then set it to "1"
    countSlot (list: { [key: string]: number | undefined }, key: any) {
      list[key] = (list[key] ?? 0) + 1
    },
    step (log: LogStep, db: LogDb): any {
      if (this.stopCollecting) {
        return
      }
      const opcode = log.op.toString()

      const stackSize = log.stack.length()
      const stackTop3 = []
      for (let i = 0; i < 3 && i < stackSize; i++) {
        stackTop3.push(log.stack.peek(i))
      }
      this.lastThreeOpcodes.push({ opcode, stackTop3 })
      if (this.lastThreeOpcodes.length > 3) {
        this.lastThreeOpcodes.shift()
      }
      // this.debug.push(this.lastOp + '-' + opcode + '-' + log.getDepth() + '-' + log.getGas() + '-' + log.getCost())
      if (log.getGas() < log.getCost()) {
        this.currentLevel.oog = true
      }
      this.lastDepth = this.depth
      this.depth = log.getDepth()

      if (this.depth === 1) {
        // save the output of last depth-2 call
        if (this.lastDepth === 2) {
          this.currentLevel.output = this.lastOutput
        }
<<<<<<< HEAD
=======
        // NOTE: flushing all history after RETURN
        this.lastThreeOpcodes = []
      }

      if (log.getDepth() === 1) {
>>>>>>> a5d2c0fc
        if (opcode === 'CALL' || opcode === 'STATICCALL') {
          // stack.peek(0) - gas
          const addr = toAddress(log.stack.peek(1).toString(16))
          const topLevelTargetAddress = toHex(addr)
          // stack.peek(2) - value
          const ofs = parseInt(log.stack.peek(3).toString())
          // stack.peek(4) - len
          const topLevelMethodSig = toHex(log.memory.slice(ofs, ofs + 4))

          this.currentLevel = this.callsFromEntryPoint[this.topLevelCallCounter] = {
            topLevelMethodSig,
            topLevelTargetAddress,
            output: '',
            calls: [],
            logs: [],
            access: {},
            opcodes: {},
            extCodeAccessInfo: {},
            contractSize: {}
          }
          this.topLevelCallCounter++
        } else if (opcode === 'LOG1') {
          // ignore log data ofs, len
          const topic = log.stack.peek(2).toString(16)
          if (topic === this.stopCollectingTopic) {
            this.stopCollecting = true
          }
        }
        this.lastOp = ''
        return
      }

      const lastOpInfo = this.lastThreeOpcodes[this.lastThreeOpcodes.length - 2]
      // store all addresses touched by EXTCODE* opcodes
      if (lastOpInfo?.opcode?.match(/^(EXT.*)$/) != null) {
        const addr = toAddress(lastOpInfo.stackTop3[0].toString(16))
        const addrHex = toHex(addr)
        const last3opcodesString = this.lastThreeOpcodes.map(x => x.opcode).join(' ')
        // only store the last EXTCODE* opcode per address - could even be a boolean for our current use-case
        if (last3opcodesString.match(/^(\w+) EXTCODESIZE ISZERO$/) == null) {
          this.currentLevel.extCodeAccessInfo[addrHex] = opcode
          // this.debug.push(`potentially illegal EXTCODESIZE without ISZERO for ${addrHex}`)
        } else {
          // this.debug.push(`safe EXTCODESIZE with ISZERO for ${addrHex}`)
        }
      }

      // not using 'isPrecompiled' to only allow the ones defined by the ERC-4337 as stateless precompiles
      const isAllowedPrecompiled: (address: any) => boolean = (address) => {
        const addrHex = toHex(address)
        const addressInt = parseInt(addrHex)
        // this.debug.push(`isPrecompiled address=${addrHex} addressInt=${addressInt}`)
        return addressInt > 0 && addressInt < 10
      }
      if (opcode.match(/^(EXT.*|CALL|CALLCODE|DELEGATECALL|STATICCALL)$/) != null) {
        const idx = opcode.startsWith('EXT') ? 0 : 1
        const addr = toAddress(log.stack.peek(idx).toString(16))
        const addrHex = toHex(addr)
        // this.debug.push('op=' + opcode + ' last=' + this.lastOp + ' stacksize=' + log.stack.length() + ' addr=' + addrHex)
        if (this.currentLevel.contractSize[addrHex] == null && !isAllowedPrecompiled(addr)) {
          this.currentLevel.contractSize[addrHex] = {
            contractSize: db.getCode(addr).length,
            opcode
          }
        }
      }

      if (this.lastOp === 'GAS' && !opcode.includes('CALL')) {
        // count "GAS" opcode only if not followed by "CALL"
        this.countSlot(this.currentLevel.opcodes, 'GAS')
      }
      if (opcode !== 'GAS') {
        // ignore "unimportant" opcodes:
        if (opcode.match(/^(DUP\d+|PUSH\d+|SWAP\d+|POP|ADD|SUB|MUL|DIV|EQ|LTE?|S?GTE?|SLT|SH[LR]|AND|OR|NOT|ISZERO)$/) == null) {
          this.countSlot(this.currentLevel.opcodes, opcode)
        }
      }
      this.lastOp = opcode

      if (opcode === 'SLOAD' || opcode === 'SSTORE') {
        const slot = toWord(log.stack.peek(0).toString(16))
        const slotHex = toHex(slot)
        const addr = log.contract.getAddress()
        const addrHex = toHex(addr)
        let access = this.currentLevel.access[addrHex]
        if (access == null) {
          access = {
            reads: {},
            writes: {}
          }
          this.currentLevel.access[addrHex] = access
        }
        if (opcode === 'SLOAD') {
          // read slot values before this UserOp was created
          // (so saving it if it was written before the first read)
          if (access.reads[slotHex] == null && access.writes[slotHex] == null) {
            access.reads[slotHex] = toHex(db.getState(addr, slot))
          }
        } else {
          this.countSlot(access.writes, slotHex)
        }
      }

      if (opcode === 'KECCAK256') {
        // collect keccak on 64-byte blocks
        const ofs = parseInt(log.stack.peek(0).toString())
        const len = parseInt(log.stack.peek(1).toString())
        // currently, solidity uses only 2-word (6-byte) for a key. this might change..
        // still, no need to return too much
        if (len > 20 && len < 512) {
          // if (len === 64) {
          this.keccak.push(toHex(log.memory.slice(ofs, ofs + len)))
        }
      } else if (opcode.startsWith('LOG')) {
        const count = parseInt(opcode.substring(3))
        const ofs = parseInt(log.stack.peek(0).toString())
        const len = parseInt(log.stack.peek(1).toString())
        const topics = []
        for (let i = 0; i < count; i++) {
          // eslint-disable-next-line @typescript-eslint/restrict-plus-operands
          topics.push('0x' + log.stack.peek(2 + i).toString(16))
        }
        const data = toHex(log.memory.slice(ofs, ofs + len))
        this.currentLevel.logs.push({
          topics,
          data
        })
      }
    }
  }
}<|MERGE_RESOLUTION|>--- conflicted
+++ resolved
@@ -126,13 +126,10 @@
     keccak: [],
     debug: [],
     lastOp: '',
-<<<<<<< HEAD
+    lastThreeOpcodes: [],
     lastOutput: '',
     lastDepth: 0,
     depth: 0,
-=======
-    lastThreeOpcodes: [],
->>>>>>> a5d2c0fc
     // event sent after all validations are done: keccak("BeforeExecution()")
     stopCollectingTopic: 'bb47ee3e183a558b1a2ff0874b079f3fc5478b7454eacf2bfc5af2ff5878f972',
     stopCollecting: false,
@@ -202,6 +199,10 @@
       if (log.getGas() < log.getCost()) {
         this.currentLevel.oog = true
       }
+      if (this.depth != this.lastDepth ) {
+        // NOTE: flushing all history after RETURN/REVERT
+        this.lastThreeOpcodes = []
+      }
       this.lastDepth = this.depth
       this.depth = log.getDepth()
 
@@ -210,14 +211,6 @@
         if (this.lastDepth === 2) {
           this.currentLevel.output = this.lastOutput
         }
-<<<<<<< HEAD
-=======
-        // NOTE: flushing all history after RETURN
-        this.lastThreeOpcodes = []
-      }
-
-      if (log.getDepth() === 1) {
->>>>>>> a5d2c0fc
         if (opcode === 'CALL' || opcode === 'STATICCALL') {
           // stack.peek(0) - gas
           const addr = toAddress(log.stack.peek(1).toString(16))
