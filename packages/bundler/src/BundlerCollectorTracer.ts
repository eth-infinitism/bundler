// javascript code of tracer function
// NOTE: we process this locally for hardhat, but send to geth for remote tracing.
// should NOT "require" anything, or use logs.
// see LogTrace for valid types (but alas, this one must be javascript, not typescript..

import { LogCallFrame, LogContext, LogDb, LogFrameResult, LogStep, LogTracer } from './GethTracer'

// functions available in a context of geth tracer
declare function toHex (a: any): string

declare function toWord (a: any): string

declare function toAddress (a: any): string

/**
 * return type of our BundlerCollectorTracer.
 * collect access and opcodes, split into "levels" based on NUMBER opcode
 * keccak, calls and logs are collected globally, since the levels are unimportant for them.
 */
export interface BundlerCollectorReturn {
  /**
   * storage and opcode info, collected on top-level calls from EntryPoint
   */
  callsFromEntryPoint: TopLevelCallInfo[]

  /**
   * values passed into KECCAK opcode
   */
  keccak: string[]
  calls: Array<ExitInfo | MethodInfo>
  logs: LogInfo[]
  debug: any[]
}

export interface MethodInfo {
  type: string
  from: string
  to: string
  method: string
  value: any
  gas: number
}

export interface ExitInfo {
  type: 'REVERT' | 'RETURN'
  gasUsed: number
  data: string
}

export interface TopLevelCallInfo {
  topLevelMethodSig: string
  topLevelTargetAddress: string
  opcodes: { [opcode: string]: number }
  access: { [address: string]: AccessInfo }
  contractSize: { [addr: string]: ContractSizeInfo }
  extCodeAccessInfo: { [addr: string]: string }
  oog?: boolean
}

/**
 * It is illegal to access contracts with no code in validation even if it gets deployed later.
 * This means we need to store the {@link contractSize} of accessed addresses at the time of access.
 */
export interface ContractSizeInfo {
  opcode: string
  contractSize: number
}

export interface AccessInfo {
  // slot value, just prior this operation
  reads: { [slot: string]: string }
  // count of writes.
  writes: { [slot: string]: number }
}

export interface LogInfo {
  topics: string[]
  data: string
}

/**
 * type-safe local storage of our collector. contains all return-value properties.
 * (also defines all "trace-local" variables and functions)
 */
interface BundlerCollectorTracer extends LogTracer, BundlerCollectorReturn {
  lastOp: string
  stopCollectingTopic: string
  stopCollecting: boolean
  currentLevel: TopLevelCallInfo
  topLevelCallCounter: number
  countSlot: (list: { [key: string]: number | undefined }, key: any) => void
}

/**
 * tracer to collect data for opcode banning.
 * this method is passed as the "tracer" for eth_traceCall (note, the function itself)
 *
 * returned data:
 *  numberLevels: opcodes and memory access, split on execution of "number" opcode.
 *  keccak: input data of keccak opcode.
 *  calls: for each call, an array of [type, from, to, value]
 *  slots: accessed slots (on any address)
 */
export function bundlerCollectorTracer (): BundlerCollectorTracer {
  return {
    callsFromEntryPoint: [],
    currentLevel: null as any,
    keccak: [],
    calls: [],
    logs: [],
    debug: [],
    lastOp: '',
    // event sent after all validations are done: keccak("BeforeExecution()")
    stopCollectingTopic: 'bb47ee3e183a558b1a2ff0874b079f3fc5478b7454eacf2bfc5af2ff5878f972',
    stopCollecting: false,
    topLevelCallCounter: 0,

    fault (log: LogStep, db: LogDb): void {
      this.debug.push('fault depth=', log.getDepth(), ' gas=', log.getGas(), ' cost=', log.getCost(), ' err=', log.getError())
    },

    result (ctx: LogContext, db: LogDb): BundlerCollectorReturn {
      return {
        callsFromEntryPoint: this.callsFromEntryPoint,
        keccak: this.keccak,
        logs: this.logs,
        calls: this.calls,
        debug: this.debug // for internal debugging.
      }
    },

    enter (frame: LogCallFrame): void {
      if (this.stopCollecting) {
        return
      }
      // this.debug.push('enter gas=', frame.getGas(), ' type=', frame.getType(), ' to=', toHex(frame.getTo()), ' in=', toHex(frame.getInput()).slice(0, 500))
      this.calls.push({
        type: frame.getType(),
        from: toHex(frame.getFrom()),
        to: toHex(frame.getTo()),
        method: toHex(frame.getInput()).slice(0, 10),
        gas: frame.getGas(),
        value: frame.getValue()
      })
    },
    exit (frame: LogFrameResult): void {
      if (this.stopCollecting) {
        return
      }
      this.calls.push({
        type: frame.getError() != null ? 'REVERT' : 'RETURN',
        gasUsed: frame.getGasUsed(),
        data: toHex(frame.getOutput()).slice(0, 4000)
      })
    },

    // increment the "key" in the list. if the key is not defined yet, then set it to "1"
    countSlot (list: { [key: string]: number | undefined }, key: any) {
      list[key] = (list[key] ?? 0) + 1
    },
    step (log: LogStep, db: LogDb): any {
      if (this.stopCollecting) {
        return
      }
      const opcode = log.op.toString()
      // this.debug.push(this.lastOp + '-' + opcode + '-' + log.getDepth() + '-' + log.getGas() + '-' + log.getCost())
      if (log.getGas() < log.getCost()) {
        this.currentLevel.oog = true
      }

      if (opcode === 'REVERT' || opcode === 'RETURN') {
        if (log.getDepth() === 1) {
          // exit() is not called on top-level return/revent, so we reconstruct it
          // from opcode
          const ofs = parseInt(log.stack.peek(0).toString())
          const len = parseInt(log.stack.peek(1).toString())
          const data = toHex(log.memory.slice(ofs, ofs + len)).slice(0, 4000)
          // this.debug.push(opcode + ' ' + data)
          this.calls.push({
            type: opcode,
            gasUsed: 0,
            data
          })
        }
      }

      if (log.getDepth() === 1) {
        if (opcode === 'CALL' || opcode === 'STATICCALL') {
          // stack.peek(0) - gas
          const addr = toAddress(log.stack.peek(1).toString(16))
          const topLevelTargetAddress = toHex(addr)
          // stack.peek(2) - value
          const ofs = parseInt(log.stack.peek(3).toString())
          // stack.peek(4) - len
          const topLevelMethodSig = toHex(log.memory.slice(ofs, ofs + 4))

          this.currentLevel = this.callsFromEntryPoint[this.topLevelCallCounter] = {
            topLevelMethodSig,
            topLevelTargetAddress,
            access: {},
            opcodes: {},
            extCodeAccessInfo: {},
            contractSize: {}
          }
          this.topLevelCallCounter++
        } else if (opcode === 'LOG1') {
          // ignore log data ofs, len
          const topic = log.stack.peek(2).toString(16)
          if (topic === this.stopCollectingTopic) {
            this.stopCollecting = true
          }
        }
        this.lastOp = ''
        return
      }

<<<<<<< HEAD
      // store all addresses touched by EXTCODE* opcodes
      if (opcode.match(/^(EXT.*)$/) != null) {
        const addr = toAddress(log.stack.peek(0).toString(16))
        const addrHex = toHex(addr)
        // only store the last EXTCODE* opcode per address - could even be a boolean for our current use-case
        this.currentLevel.extCodeAccessInfo[addrHex] = opcode
      }

=======
      // not using 'isPrecompiled' to only allow the ones defined by the ERC-4337 as stateless precompiles
      const isAllowedPrecompiled: (address: any) => boolean = (address) => {
        const addrHex = toHex(address)
        const addressInt = parseInt(addrHex)
        // this.debug.push(`isPrecompiled address=${addrHex} addressInt=${addressInt}`)
        return addressInt > 0 && addressInt < 10
      }
>>>>>>> 2bf0030b
      if (opcode.match(/^(EXT.*|CALL|CALLCODE|DELEGATECALL|STATICCALL)$/) != null) {
        const idx = opcode.startsWith('EXT') ? 0 : 1
        const addr = toAddress(log.stack.peek(idx).toString(16))
        const addrHex = toHex(addr)
        // this.debug.push('op=' + opcode + ' last=' + this.lastOp + ' stacksize=' + log.stack.length() + ' addr=' + addrHex)
        if (this.currentLevel.contractSize[addrHex] == null && !isAllowedPrecompiled(addr)) {
          this.currentLevel.contractSize[addrHex] = {
            contractSize: db.getCode(addr).length,
            opcode
          }
        }
      }

      if (this.lastOp === 'GAS' && !opcode.includes('CALL')) {
        // count "GAS" opcode only if not followed by "CALL"
        this.countSlot(this.currentLevel.opcodes, 'GAS')
      }
      if (opcode !== 'GAS') {
        // ignore "unimportant" opcodes:
        if (opcode.match(/^(DUP\d+|PUSH\d+|SWAP\d+|POP|ADD|SUB|MUL|DIV|EQ|LTE?|S?GTE?|SLT|SH[LR]|AND|OR|NOT|ISZERO)$/) == null) {
          this.countSlot(this.currentLevel.opcodes, opcode)
        }
      }
      this.lastOp = opcode

      if (opcode === 'SLOAD' || opcode === 'SSTORE') {
        const slot = toWord(log.stack.peek(0).toString(16))
        const slotHex = toHex(slot)
        const addr = log.contract.getAddress()
        const addrHex = toHex(addr)
        let access = this.currentLevel.access[addrHex]
        if (access == null) {
          access = {
            reads: {},
            writes: {}
          }
          this.currentLevel.access[addrHex] = access
        }
        if (opcode === 'SLOAD') {
          // read slot values before this UserOp was created
          // (so saving it if it was written before the first read)
          if (access.reads[slotHex] == null && access.writes[slotHex] == null) {
            access.reads[slotHex] = toHex(db.getState(addr, slot))
          }
        } else {
          this.countSlot(access.writes, slotHex)
        }
      }

      if (opcode === 'KECCAK256') {
        // collect keccak on 64-byte blocks
        const ofs = parseInt(log.stack.peek(0).toString())
        const len = parseInt(log.stack.peek(1).toString())
        // currently, solidity uses only 2-word (6-byte) for a key. this might change..
        // still, no need to return too much
        if (len > 20 && len < 512) {
          // if (len === 64) {
          this.keccak.push(toHex(log.memory.slice(ofs, ofs + len)))
        }
      } else if (opcode.startsWith('LOG')) {
        const count = parseInt(opcode.substring(3))
        const ofs = parseInt(log.stack.peek(0).toString())
        const len = parseInt(log.stack.peek(1).toString())
        const topics = []
        for (let i = 0; i < count; i++) {
          // eslint-disable-next-line @typescript-eslint/restrict-plus-operands
          topics.push('0x' + log.stack.peek(2 + i).toString(16))
        }
        const data = toHex(log.memory.slice(ofs, ofs + len))
        this.logs.push({
          topics,
          data
        })
      }
    }
  }
}<|MERGE_RESOLUTION|>--- conflicted
+++ resolved
@@ -214,7 +214,6 @@
         return
       }
 
-<<<<<<< HEAD
       // store all addresses touched by EXTCODE* opcodes
       if (opcode.match(/^(EXT.*)$/) != null) {
         const addr = toAddress(log.stack.peek(0).toString(16))
@@ -223,7 +222,6 @@
         this.currentLevel.extCodeAccessInfo[addrHex] = opcode
       }
 
-=======
       // not using 'isPrecompiled' to only allow the ones defined by the ERC-4337 as stateless precompiles
       const isAllowedPrecompiled: (address: any) => boolean = (address) => {
         const addrHex = toHex(address)
@@ -231,7 +229,6 @@
         // this.debug.push(`isPrecompiled address=${addrHex} addressInt=${addressInt}`)
         return addressInt > 0 && addressInt < 10
       }
->>>>>>> 2bf0030b
       if (opcode.match(/^(EXT.*|CALL|CALLCODE|DELEGATECALL|STATICCALL)$/) != null) {
         const idx = opcode.startsWith('EXT') ? 0 : 1
         const addr = toAddress(log.stack.peek(idx).toString(16))
