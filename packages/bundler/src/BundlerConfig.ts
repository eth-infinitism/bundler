// TODO: consider adopting config-loading approach from hardhat to allow code in config file
import ow from 'ow'

export interface BundlerConfig {
  beneficiary: string
  entryPoint: string
  gasFactor: string
  minBalance: string
  mnemonic: string
  network: string
  port: string
  unsafe: boolean
  conditionalRpc: boolean

  whitelist?: string[]
  blacklist?: string[]
  maxBundleGas: number
  minStake: string
  minUnstakeDelay: number
  autoBundleInterval: number
  autoBundleMempoolSize: number
}

// TODO: implement merging config (args -> config.js -> default) and runtime shape validation
export const BundlerConfigShape = {
  beneficiary: ow.string,
  entryPoint: ow.string,
  gasFactor: ow.string,
  minBalance: ow.string,
  mnemonic: ow.string,
  network: ow.string,
  port: ow.string,
  unsafe: ow.boolean,
  conditionalRpc: ow.boolean,

  whitelist: ow.optional.array.ofType(ow.string),
  blacklist: ow.optional.array.ofType(ow.string),
  maxBundleGas: ow.number,
  minStake: ow.string,
  minUnstakeDelay: ow.number,
  autoBundleInterval: ow.number,
  autoBundleMempoolSize: ow.number
}

// TODO: consider if we want any default fields at all
// TODO: implement merging config (args -> config.js -> default) and runtime shape validation
export const bundlerConfigDefault: Partial<BundlerConfig> = {
  port: '3000',
  entryPoint: '0x1306b01bC3e4AD202612D3843387e94737673F53',
<<<<<<< HEAD
  bundlerHelper: DeterministicDeployer.getAddress(BundlerHelper__factory.bytecode),
  unsafe: false,
  conditionalRpc: false
=======
  unsafe: false
>>>>>>> 6b23f7d7
}<|MERGE_RESOLUTION|>--- conflicted
+++ resolved
@@ -47,11 +47,6 @@
 export const bundlerConfigDefault: Partial<BundlerConfig> = {
   port: '3000',
   entryPoint: '0x1306b01bC3e4AD202612D3843387e94737673F53',
-<<<<<<< HEAD
-  bundlerHelper: DeterministicDeployer.getAddress(BundlerHelper__factory.bytecode),
   unsafe: false,
   conditionalRpc: false
-=======
-  unsafe: false
->>>>>>> 6b23f7d7
 }