--- conflicted
+++ resolved
@@ -13,12 +13,9 @@
 import { DeterministicDeployer } from '@account-abstraction/sdk'
 import { isGeth, supportsRpcMethod } from './utils'
 import { resolveConfiguration } from './Config'
-<<<<<<< HEAD
+import { bundlerConfigDefault } from './BundlerConfig'
 import { JsonRpcProvider } from '@ethersproject/providers'
 import { parseEther } from 'ethers/lib/utils'
-=======
-import { bundlerConfigDefault } from './BundlerConfig'
->>>>>>> ef0751cd
 
 // this is done so that console.log outputs BigNumber as hex string instead of unreadable object
 export const inspectCustomSymbol = Symbol.for('nodejs.util.inspect.custom')
