import ow from 'ow'
import fs from 'fs'

import { Command } from 'commander'
import { erc4337RuntimeVersion } from '@account-abstraction/utils'
import { BigNumber, ethers, Wallet } from 'ethers'
import { BaseProvider, JsonRpcProvider } from '@ethersproject/providers'

import { BundlerConfig, bundlerConfigDefault, BundlerConfigShape } from './BundlerConfig'
import { BundlerServer } from './BundlerServer'
import { UserOpMethodHandler } from './UserOpMethodHandler'
import { EntryPoint, EntryPoint__factory } from '@account-abstraction/contracts'

import { initServer } from './modules/initServer'
import { DebugMethodHandler } from './DebugMethodHandler'
import { DeterministicDeployer } from '@account-abstraction/sdk'
import { isGeth } from './utils'
<<<<<<< HEAD
import { parseEther } from 'ethers/lib/utils'
=======
import { BundlerHelper__factory } from './types'
>>>>>>> d7a60015

// this is done so that console.log outputs BigNumber as hex string instead of unreadable object
export const inspectCustomSymbol = Symbol.for('nodejs.util.inspect.custom')
// @ts-ignore
ethers.BigNumber.prototype[inspectCustomSymbol] = function () {
  return `BigNumber ${parseInt(this._hex)}`
}

const CONFIG_FILE_NAME = 'workdir/bundler.config.json'

export let showStackTraces = false

export function resolveConfiguration (programOpts: any): BundlerConfig {
  let fileConfig: Partial<BundlerConfig> = {}

  const commandLineParams = getCommandLineParams(programOpts)
  const configFileName = programOpts.config
  if (fs.existsSync(configFileName)) {
    fileConfig = JSON.parse(fs.readFileSync(configFileName, 'ascii'))
  }
  const mergedConfig = Object.assign({}, bundlerConfigDefault, fileConfig, commandLineParams)
  console.log('Merged configuration:', JSON.stringify(mergedConfig))
  ow(mergedConfig, ow.object.exactShape(BundlerConfigShape))
  return mergedConfig
}

function getCommandLineParams (programOpts: any): Partial<BundlerConfig> {
  const params: any = {}
  for (const bundlerConfigShapeKey in BundlerConfigShape) {
    const optionValue = programOpts[bundlerConfigShapeKey]
    if (optionValue != null) {
      params[bundlerConfigShapeKey] = optionValue
    }
  }
  return params as BundlerConfig
}

export async function connectContracts (
  wallet: Wallet,
  entryPointAddress: string): Promise<{ entryPoint: EntryPoint }> {
  const entryPoint = EntryPoint__factory.connect(entryPointAddress, wallet)
  return {
    entryPoint
  }
}

/**
 * start the bundler server.
 * this is an async method, but only to resolve configuration. after it returns, the server is only active after asyncInit()
 * @param argv
 * @param overrideExit
 */
export async function runBundler (argv: string[], overrideExit = true): Promise<BundlerServer> {
  const program = new Command()

  if (overrideExit) {
    (program as any)._exit = (exitCode: any, code: any, message: any) => {
      class CommandError extends Error {
        constructor (message: string, readonly code: any, readonly exitCode: any) {
          super(message)
        }
      }

      throw new CommandError(message, code, exitCode)
    }
  }

  process.once('SIGINT', () => {
    console.log('SIGINT: exit')
    process.exit(1)
  })
  process.once('SIGTERM', () => {
    console.log('SIGTERM: exit')
    process.exit(1)
  })

  program
    .version(erc4337RuntimeVersion)
    .option('--beneficiary <string>', 'address to receive funds')
    .option('--gasFactor <number>', '', '1')
    .option('--minBalance <number>', 'below this signer balance, keep fee for itself, ignoring "beneficiary" address ')
    .option('--network <string>', 'network name or url')
    .option('--mnemonic <file>', 'mnemonic/private-key file of signer account')
    .option('--entryPoint <string>', 'address of the supported EntryPoint contract')
    .option('--port <number>', 'server listening port', '3000')
    .option('--config <string>', 'path to config file)', CONFIG_FILE_NAME)
    .option('--unsafe', 'UNSAFE mode: no storage or opcode checks (safe mode requires geth)')
    .option('--show-stack-traces', 'Show stack traces.')
    .option('--createMnemonic', 'create the mnemonic file')

  const programOpts = program.parse(argv).opts()
  showStackTraces = programOpts.showStackTraces

  console.log('command-line arguments: ', program.opts())

  const config = resolveConfiguration(programOpts)
  if (programOpts.createMnemonic != null) {
    const mnemonicFile = config.mnemonic
    console.log('Creating mnemonic in file', mnemonicFile)
    if (fs.existsSync(mnemonicFile)) {
      throw new Error(`Can't --createMnemonic: out file ${mnemonicFile} already exists`)
    }
    const newMnemonic = Wallet.createRandom().mnemonic.phrase
    fs.writeFileSync(mnemonicFile, newMnemonic)
    console.log('created mnemonic file', mnemonicFile)
    process.exit(1)
  }
  const provider: BaseProvider =
    // eslint-disable-next-line
    config.network === 'hardhat' ? require('hardhat').ethers.provider :
      ethers.getDefaultProvider(config.network)
  let mnemonic: string
  let wallet: Wallet
  try {
    mnemonic = fs.readFileSync(config.mnemonic, 'ascii').trim()
    wallet = Wallet.fromMnemonic(mnemonic).connect(provider)
  } catch (e: any) {
    throw new Error(`Unable to read --mnemonic ${config.mnemonic}: ${e.message as string}`)
  }

  const {
    // name: chainName,
    chainId
  } = await provider.getNetwork()

  if (chainId === 31337 || chainId === 1337) {
    const deployer = new DeterministicDeployer(provider as any)
    const entryPointAddr = await deployer.getDeterministicDeployAddress(EntryPoint__factory.bytecode)
    if (!await deployer.isContractDeployed(entryPointAddr)) {
      console.log('=== Testnet: deploy EntryPoint at', entryPointAddr)
      await deployer.deterministicDeploy(EntryPoint__factory.bytecode)
    }

    if (BigNumber.from(0).eq(await wallet.getBalance())) {
      console.log('=== Testnet: fund signer account', wallet.address)
      const signer = (provider as JsonRpcProvider).getSigner()
      await signer.sendTransaction({
        to: wallet.address,
        value: parseEther('10')
      })
    }
  }

  if (!config.unsafe && !await isGeth(provider as any)) {
    console.error('FATAL: full validation requires GETH. for local UNSAFE mode: use --unsafe')
    process.exit(1)
  }

  const {
    entryPoint
  } = await connectContracts(wallet, config.entryPoint)

  // bundleSize=1 replicate current immediate bundling mode
  const execManagerConfig = {
    ...config,
    autoBundleMempoolSize: 1
  }

  await new DeterministicDeployer(wallet.provider as any).deterministicDeploy(BundlerHelper__factory.bytecode)

  const [execManager, eventsManager, reputationManager, mempoolManager] = initServer(execManagerConfig, entryPoint.signer)
  const methodHandler = new UserOpMethodHandler(
    execManager,
    provider,
    wallet,
    config,
    entryPoint
  )
  eventsManager.initEventListener()
  const debugHandler = new DebugMethodHandler(execManager, reputationManager, mempoolManager)

  const bundlerServer = new BundlerServer(
    methodHandler,
    debugHandler,
    config,
    provider,
    wallet
  )

  void bundlerServer.asyncStart().then(async () => {
    console.log('connected to network', await provider.getNetwork().then(net => {
      return {
        name: net.name,
        chainId: net.chainId
      }
    }))
    console.log(`running on http://localhost:${config.port}/rpc`)
  })

  return bundlerServer
}<|MERGE_RESOLUTION|>--- conflicted
+++ resolved
@@ -3,8 +3,8 @@
 
 import { Command } from 'commander'
 import { erc4337RuntimeVersion } from '@account-abstraction/utils'
-import { BigNumber, ethers, Wallet } from 'ethers'
-import { BaseProvider, JsonRpcProvider } from '@ethersproject/providers'
+import { ethers, Wallet } from 'ethers'
+import { BaseProvider } from '@ethersproject/providers'
 
 import { BundlerConfig, bundlerConfigDefault, BundlerConfigShape } from './BundlerConfig'
 import { BundlerServer } from './BundlerServer'
@@ -15,11 +15,6 @@
 import { DebugMethodHandler } from './DebugMethodHandler'
 import { DeterministicDeployer } from '@account-abstraction/sdk'
 import { isGeth } from './utils'
-<<<<<<< HEAD
-import { parseEther } from 'ethers/lib/utils'
-=======
-import { BundlerHelper__factory } from './types'
->>>>>>> d7a60015
 
 // this is done so that console.log outputs BigNumber as hex string instead of unreadable object
 export const inspectCustomSymbol = Symbol.for('nodejs.util.inspect.custom')
@@ -59,7 +54,7 @@
 
 export async function connectContracts (
   wallet: Wallet,
-  entryPointAddress: string): Promise<{ entryPoint: EntryPoint }> {
+  entryPointAddress: string): Promise<{ entryPoint: EntryPoint}> {
   const entryPoint = EntryPoint__factory.connect(entryPointAddress, wallet)
   return {
     entryPoint
@@ -86,15 +81,6 @@
       throw new CommandError(message, code, exitCode)
     }
   }
-
-  process.once('SIGINT', () => {
-    console.log('SIGINT: exit')
-    process.exit(1)
-  })
-  process.once('SIGTERM', () => {
-    console.log('SIGTERM: exit')
-    process.exit(1)
-  })
 
   program
     .version(erc4337RuntimeVersion)
@@ -146,21 +132,7 @@
   } = await provider.getNetwork()
 
   if (chainId === 31337 || chainId === 1337) {
-    const deployer = new DeterministicDeployer(provider as any)
-    const entryPointAddr = await deployer.getDeterministicDeployAddress(EntryPoint__factory.bytecode)
-    if (!await deployer.isContractDeployed(entryPointAddr)) {
-      console.log('=== Testnet: deploy EntryPoint at', entryPointAddr)
-      await deployer.deterministicDeploy(EntryPoint__factory.bytecode)
-    }
-
-    if (BigNumber.from(0).eq(await wallet.getBalance())) {
-      console.log('=== Testnet: fund signer account', wallet.address)
-      const signer = (provider as JsonRpcProvider).getSigner()
-      await signer.sendTransaction({
-        to: wallet.address,
-        value: parseEther('10')
-      })
-    }
+    await new DeterministicDeployer(provider as any).deterministicDeploy(EntryPoint__factory.bytecode)
   }
 
   if (!config.unsafe && !await isGeth(provider as any)) {
@@ -177,8 +149,6 @@
     ...config,
     autoBundleMempoolSize: 1
   }
-
-  await new DeterministicDeployer(wallet.provider as any).deterministicDeploy(BundlerHelper__factory.bytecode)
 
   const [execManager, eventsManager, reputationManager, mempoolManager] = initServer(execManagerConfig, entryPoint.signer)
   const methodHandler = new UserOpMethodHandler(
