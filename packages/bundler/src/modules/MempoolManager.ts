import { BigNumber, BigNumberish } from 'ethers'
import Debug from 'debug'

import {
  OperationBase,
  RpcError,
  StakeInfo,
  ValidationErrors,
  getPackedNonce,
  requireCond
} from '@account-abstraction/utils'
import {
  ValidateUserOpResult,
  ValidationResult
} from '@account-abstraction/validation-manager'

import { MempoolEntry } from './MempoolEntry'
import { ReputationManager } from './ReputationManager'

const debug = Debug('aa.mempool')

type MempoolDump = OperationBase[]

const THROTTLED_ENTITY_MEMPOOL_COUNT = 4

export class MempoolManager {
  private mempool: MempoolEntry[] = []

  // count entities in mempool.
  private _entryCount: { [addr: string]: number | undefined } = {}

  entryCount (address: string): number | undefined {
    return this._entryCount[address.toLowerCase()]
  }

  incrementEntryCount (address?: string): void {
    address = address?.toLowerCase()
    if (address == null) {
      return
    }
    this._entryCount[address] = (this._entryCount[address] ?? 0) + 1
  }

  decrementEntryCount (address?: string): void {
    address = address?.toLowerCase()
    if (address == null || this._entryCount[address] == null) {
      return
    }
    this._entryCount[address] = (this._entryCount[address] ?? 0) - 1
    if ((this._entryCount[address] ?? 0) <= 0) {
      // eslint-disable-next-line @typescript-eslint/no-dynamic-delete
      delete this._entryCount[address]
    }
  }

  constructor (
    readonly reputationManager: ReputationManager) {
  }

  count (): number {
    return this.mempool.length
  }

  // add userOp into the mempool, after initial validation.
  // replace existing, if any (and if new gas is higher)
  // reverts if unable to add UserOp to mempool (too many UserOps with this sender)
  addUserOp (
    skipValidation: boolean,
    userOp: OperationBase,
    userOpHash: string,
    validationResult: ValidationResult
  ): void {
    const entry = new MempoolEntry(
      userOp,
      userOpHash,
      validationResult.returnInfo.prefund ?? 0,
      (validationResult as ValidateUserOpResult).referencedContracts,
      skipValidation,
      validationResult.aggregatorInfo?.addr
    )
    const packedNonce = getPackedNonce(entry.userOp)
    const index = this._findBySenderNonce(userOp.sender, packedNonce)
    let oldEntry: MempoolEntry | undefined
    if (index !== -1) {
      oldEntry = this.mempool[index]
      this.checkReplaceUserOp(oldEntry, entry)
      debug('replace userOp', userOp.sender, packedNonce)
      this.mempool[index] = entry
    } else {
      debug('add userOp', userOp.sender, packedNonce)
      if (!skipValidation) {
        this.checkReputation(validationResult)
        this.checkMultipleRolesViolation(userOp)
      }
      this.incrementEntryCount(userOp.sender)
      if (userOp.paymaster != null) {
        this.incrementEntryCount(userOp.paymaster)
      }
      if (userOp.factory != null) {
        this.incrementEntryCount(userOp.factory)
      }
      this.mempool.push(entry)
    }
<<<<<<< HEAD
    if (oldEntry != null) {
      this.updateSeenStatus(oldEntry.aggregator, oldEntry.userOp, senderInfo, -1)
    }
    this.updateSeenStatus(aggregatorInfo?.addr, userOp, senderInfo)
=======
    this.updateSeenStatus(validationResult.aggregatorInfo?.addr, userOp, validationResult.senderInfo)
>>>>>>> 35796269
  }

  private updateSeenStatus (aggregator: string | undefined, userOp: OperationBase, senderInfo: StakeInfo, val = 1): void {
    try {
      this.reputationManager.checkStake('account', senderInfo)
      this.reputationManager.updateSeenStatus(userOp.sender)
    } catch (e: any) {
      if (!(e instanceof RpcError)) throw e
    }
    this.reputationManager.updateSeenStatus(aggregator, val)
    this.reputationManager.updateSeenStatus(userOp.paymaster, val)
    this.reputationManager.updateSeenStatus(userOp.factory, val)
  }

  private checkReputation (
    validationResult: ValidationResult
  ): void {
    this.checkReputationStatus('account', validationResult.senderInfo)
    this.checkReputationStatus('paymaster', validationResult.paymasterInfo)
    this.checkReputationStatus('deployer', validationResult.factoryInfo)
    this.checkReputationStatus('aggregator', validationResult.aggregatorInfo)
  }

  private checkMultipleRolesViolation (userOp: OperationBase): void {
    const knownEntities = this.getKnownEntities()
    requireCond(
      !knownEntities.includes(userOp.sender.toLowerCase()),
      `The sender address "${userOp.sender}" is used as a different entity in another UserOperation currently in mempool`,
      ValidationErrors.OpcodeValidation
    )

    const knownSenders = this.getKnownSenders()
    const paymaster = userOp.paymaster
    const factory = userOp.factory

    const isPaymasterSenderViolation = knownSenders.includes(paymaster?.toLowerCase() ?? '')
    const isFactorySenderViolation = knownSenders.includes(factory?.toLowerCase() ?? '')

    requireCond(
      !isPaymasterSenderViolation,
      `A Paymaster at ${paymaster as string} in this UserOperation is used as a sender entity in another UserOperation currently in mempool.`,
      ValidationErrors.OpcodeValidation
    )
    requireCond(
      !isFactorySenderViolation,
      `A Factory at ${factory as string} in this UserOperation is used as a sender entity in another UserOperation currently in mempool.`,
      ValidationErrors.OpcodeValidation
    )
  }

  private checkReputationStatus (
    title: 'account' | 'paymaster' | 'aggregator' | 'deployer',
    stakeInfo?: StakeInfo
  ): void {
    if (stakeInfo == null) {
      // entity missing from this userop.
      return
    }
    const maxTxMempoolAllowedEntity = this.reputationManager.calculateMaxAllowedMempoolOpsUnstaked(title, stakeInfo.addr)
    // GREP-010 A `BANNED` address is not allowed into the mempool
    this.reputationManager.checkBanned(title, stakeInfo)
    const entryCount = this.entryCount(stakeInfo.addr) ?? 0
    if (entryCount > THROTTLED_ENTITY_MEMPOOL_COUNT) {
      this.reputationManager.checkThrottled(title, stakeInfo)
    }
    if (entryCount >= maxTxMempoolAllowedEntity) {
      this.reputationManager.checkStake(title, stakeInfo)
    }
  }

  private checkReplaceUserOp (oldEntry: MempoolEntry, entry: MempoolEntry): void {
    const oldMaxPriorityFeePerGas = BigNumber.from(oldEntry.userOp.maxPriorityFeePerGas).toNumber()
    const newMaxPriorityFeePerGas = BigNumber.from(entry.userOp.maxPriorityFeePerGas).toNumber()
    const oldMaxFeePerGas = BigNumber.from(oldEntry.userOp.maxFeePerGas).toNumber()
    const newMaxFeePerGas = BigNumber.from(entry.userOp.maxFeePerGas).toNumber()
    // the error is "invalid fields", even though it is detected only after validation
    requireCond(newMaxPriorityFeePerGas >= oldMaxPriorityFeePerGas * 1.1,
      `Replacement UserOperation must have higher maxPriorityFeePerGas (old=${oldMaxPriorityFeePerGas} new=${newMaxPriorityFeePerGas}) `, ValidationErrors.InvalidFields)
    requireCond(newMaxFeePerGas >= oldMaxFeePerGas * 1.1,
      `Replacement UserOperation must have higher maxFeePerGas (old=${oldMaxFeePerGas} new=${newMaxFeePerGas}) `, ValidationErrors.InvalidFields)
  }

  getSortedForInclusion (): MempoolEntry[] {
    const copy = Array.from(this.mempool)

    function cost (op: OperationBase): number {
      // TODO: need to consult basefee and maxFeePerGas
      return BigNumber.from(op.maxPriorityFeePerGas).toNumber()
    }

    copy.sort((a, b) => cost(a.userOp) - cost(b.userOp))
    return copy
  }

  _findBySenderNonce (sender: string, nonce: BigNumberish): number {
    for (let i = 0; i < this.mempool.length; i++) {
      const curOp = this.mempool[i].userOp
      const packedNonce = getPackedNonce(curOp)
      if (curOp.sender === sender && packedNonce.eq(nonce)) {
        return i
      }
    }
    return -1
  }

  _findByHash (hash: string): number {
    for (let i = 0; i < this.mempool.length; i++) {
      const curOp = this.mempool[i]
      if (curOp.userOpHash === hash) {
        return i
      }
    }
    return -1
  }

  /**
   * remove UserOp from mempool. either it is invalid, or was included in a block
   * @param userOpOrHash
   */
  removeUserOp (userOpOrHash: OperationBase | string): void {
    let index: number
    if (typeof userOpOrHash === 'string') {
      index = this._findByHash(userOpOrHash)
    } else {
      const packedNonce = getPackedNonce(userOpOrHash)
      index = this._findBySenderNonce(userOpOrHash.sender, packedNonce)
    }
    if (index !== -1) {
      const userOp = this.mempool[index].userOp
      const packedNonce = getPackedNonce(userOp)
      debug('removeUserOp', userOp.sender, packedNonce)
      this.mempool.splice(index, 1)
      this.decrementEntryCount(userOp.sender)
      this.decrementEntryCount(userOp.paymaster)
      this.decrementEntryCount(userOp.factory)
      // TODO: store and remove aggregator entity count
    }
  }

  /**
   * debug: dump mempool content
   */
  dump (): MempoolDump {
    return this.mempool.map(entry => entry.userOp)
  }

  /**
   * for debugging: clear current in-memory state
   */
  clearState (): void {
    this.mempool = []
    this._entryCount = {}
  }

  /**
   * Returns all addresses that are currently known to be "senders" according to the current mempool.
   */
  getKnownSenders (): string[] {
    return this.mempool.map(it => {
      return it.userOp.sender.toLowerCase()
    })
  }

  /**
   * Returns all addresses that are currently known to be any kind of entity according to the current mempool.
   * Note that "sender" addresses are not returned by this function. Use {@link getKnownSenders} instead.
   */
  getKnownEntities (): string[] {
    const res = []
    const userOps = this.mempool
    res.push(
      ...userOps.map(it => it.userOp.paymaster)
    )
    res.push(
      ...userOps.map(it => it.userOp.factory)
    )
    // eslint-disable-next-line @typescript-eslint/no-unnecessary-type-assertion
    return res.filter(it => it != null).map(it => (it as string).toLowerCase())
  }

  getMempool (): MempoolEntry[] {
    return this.mempool
  }

  // GREP-010 A `BANNED` address is not allowed into the mempool
  removeBannedAddr (addr: string): void {
    // scan mempool in reverse. remove any UserOp where address is any entity
    for (let i = this.mempool.length - 1; i >= 0; i--) {
      const mempoolEntry = this.mempool[i]
      const userOp = mempoolEntry.userOp
      if (userOp.sender === addr || userOp.paymaster === addr || userOp.factory === addr) {
        this.removeUserOp(mempoolEntry.userOpHash)
      }
    }
  }
}<|MERGE_RESOLUTION|>--- conflicted
+++ resolved
@@ -101,14 +101,10 @@
       }
       this.mempool.push(entry)
     }
-<<<<<<< HEAD
     if (oldEntry != null) {
-      this.updateSeenStatus(oldEntry.aggregator, oldEntry.userOp, senderInfo, -1)
-    }
-    this.updateSeenStatus(aggregatorInfo?.addr, userOp, senderInfo)
-=======
+      this.updateSeenStatus(oldEntry.aggregator, oldEntry.userOp, validationResult.senderInfo, -1)
+    }
     this.updateSeenStatus(validationResult.aggregatorInfo?.addr, userOp, validationResult.senderInfo)
->>>>>>> 35796269
   }
 
   private updateSeenStatus (aggregator: string | undefined, userOp: OperationBase, senderInfo: StakeInfo, val = 1): void {
