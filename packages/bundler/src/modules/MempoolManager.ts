--- conflicted
+++ resolved
@@ -18,12 +18,8 @@
 
 type MempoolDump = UserOperation[]
 
-<<<<<<< HEAD
-const SAME_SENDER_MEMPOOL_COUNT = 4
-=======
 const MAX_MEMPOOL_USEROPS_PER_SENDER = 4
 const THROTTLED_ENTITY_MEMPOOL_COUNT = 4
->>>>>>> a2cd779a
 
 export class MempoolManager {
   private mempool: MempoolEntry[] = []
@@ -119,16 +115,6 @@
     this.reputationManager.updateSeenStatus(getAddr(userOp.initCode))
   }
 
-<<<<<<< HEAD
-  // check if there are already too many entries in mempool for that sender.
-  // (allow 4 entities if unstaked, or any number if staked)
-  private checkSenderCountInMempool (userOp: UserOperation, senderInfo: StakeInfo): void {
-    // [STO-050]
-    if ((this.entryCount[userOp.sender] ?? 0) > SAME_SENDER_MEMPOOL_COUNT) {
-      // already enough entities with this sender in mempool.
-      // check that it is staked
-      this.reputationManager.checkStake('account', senderInfo)
-=======
   // TODO: de-duplicate code
   // TODO 2: use configuration parameters instead of hard-coded constants
   private checkReputation (
@@ -165,7 +151,6 @@
     }
     if (entryCount > maxTxMempoolAllowedEntity) {
       this.reputationManager.checkStake(title, stakeInfo)
->>>>>>> a2cd779a
     }
   }
 
