--- conflicted
+++ resolved
@@ -15,7 +15,6 @@
 
 const debug = Debug('aa.mempool')
 
-<<<<<<< HEAD
 export interface MempoolEntry {
   userOp: OperationBase
   userOpHash: string
@@ -24,8 +23,6 @@
   aggregator?: string
 }
 
-=======
->>>>>>> 3b22c35c
 type MempoolDump = OperationBase[]
 
 const THROTTLED_ENTITY_MEMPOOL_COUNT = 4
