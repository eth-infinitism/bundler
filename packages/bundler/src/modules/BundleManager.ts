--- conflicted
+++ resolved
@@ -143,10 +143,8 @@
       const addr = await this._findEntityToBlame(reasonStr, userOp)
       if (addr != null) {
         this.reputationManager.crashedHandleOps(addr)
-<<<<<<< HEAD
-        this.mempoolManager.removeBannedAddr(addr)
-=======
->>>>>>> 852d8d90
+      } else if (reasonStr.startsWith('AA1')) {
+        this.reputationManager.crashedHandleOps(userOp.factory)
       } else {
         console.error(`Failed handleOps, but no entity to blame. reason=${reasonStr}`)
       }
@@ -155,11 +153,7 @@
     }
   }
 
-<<<<<<< HEAD
-  private async _findEntityToBlame (reasonStr: string, userOp: UserOperation): Promise<string | undefined> {
-=======
   async _findEntityToBlame (reasonStr: string, userOp: UserOperation): Promise<string | undefined> {
->>>>>>> 852d8d90
     if (reasonStr.startsWith('AA3')) {
       // [EREP-030] A staked account is accountable for failure in any entity
       return await this.isAccountStaked(userOp) ? userOp.sender : userOp.paymaster
