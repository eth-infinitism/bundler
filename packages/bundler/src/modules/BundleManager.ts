--- conflicted
+++ resolved
@@ -1,10 +1,5 @@
-<<<<<<< HEAD
-import { MempoolManager } from './MempoolManager'
+import { MempoolEntry, MempoolManager } from './MempoolManager'
 import { IValidationManager, ValidateUserOpResult } from '@account-abstraction/validation-manager'
-=======
-import { MempoolEntry, MempoolManager } from './MempoolManager'
-import { ValidateUserOpResult, ValidationManager } from '@account-abstraction/validation-manager'
->>>>>>> 852d8d90
 import { BigNumber, BigNumberish } from 'ethers'
 import { isAddress } from 'ethers/lib/utils'
 import { JsonRpcProvider, JsonRpcSigner } from '@ethersproject/providers'
@@ -15,16 +10,13 @@
 import {
   IEntryPoint,
   OperationBase,
+  RpcError,
   StorageMap,
   UserOperation,
+  ValidationErrors,
   mergeStorageMap,
-<<<<<<< HEAD
   packUserOp,
   runContractScript
-=======
-  runContractScript,
-  packUserOp, IEntryPoint, RpcError, ValidationErrors
->>>>>>> 852d8d90
 } from '@account-abstraction/utils'
 import { EventsManager } from './EventsManager'
 import { ErrorDescription } from '@ethersproject/abi/lib/interface'
