--- conflicted
+++ resolved
@@ -16,13 +16,9 @@
 import { BundlerConfig } from '../BundlerConfig'
 import { EventsManager } from './EventsManager'
 import { getNetworkProvider } from '../Config'
-<<<<<<< HEAD
 import { BundleManagerRIP7560 } from './BundleManagerRIP7560'
 import { IBundleManager } from './IBundleManager'
-=======
-import { IEntryPoint__factory } from '@account-abstraction/utils'
 import { DepositManager } from './DepositManager'
->>>>>>> 852d8d90
 
 /**
  * initialize server modules.
@@ -34,8 +30,7 @@
   const entryPoint = IEntryPoint__factory.connect(config.entryPoint, signer)
   const reputationManager = new ReputationManager(getNetworkProvider(config.network), BundlerReputationParams, parseEther(config.minStake), config.minUnstakeDelay)
   const mempoolManager = new MempoolManager(reputationManager)
-<<<<<<< HEAD
-  // const validationManager = new ValidationManager(entryPoint, config.unsafe)
+  const depositManager = new DepositManager(entryPoint, mempoolManager)
   const eventsManager = new EventsManager(entryPoint, mempoolManager, reputationManager)
   let validationManager: IValidationManager
   let bundleManager: IBundleManager
@@ -48,15 +43,7 @@
     bundleManager = new BundleManagerRIP7560(entryPoint, eventsManager, mempoolManager, validationManager, reputationManager,
       config.beneficiary, parseEther(config.minBalance), config.maxBundleGas, config.conditionalRpc, false, entryPoint.provider as JsonRpcProvider)
   }
-  const executionManager = new ExecutionManager(reputationManager, mempoolManager, bundleManager, validationManager)
-=======
-  const validationManager = new ValidationManager(entryPoint, config.unsafe)
-  const depositManager = new DepositManager(entryPoint, mempoolManager)
-  const eventsManager = new EventsManager(entryPoint, mempoolManager, reputationManager)
-  const bundleManager = new BundleManager(entryPoint, eventsManager, mempoolManager, validationManager, reputationManager,
-    config.beneficiary, parseEther(config.minBalance), config.maxBundleGas, config.conditionalRpc)
   const executionManager = new ExecutionManager(reputationManager, mempoolManager, bundleManager, validationManager, depositManager)
->>>>>>> 852d8d90
 
   reputationManager.addWhitelist(...config.whitelist ?? [])
   reputationManager.addBlacklist(...config.blacklist ?? [])
