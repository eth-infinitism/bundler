import { EntryPoint } from '@account-abstraction/contracts'
import { ReputationManager } from './ReputationManager'
import { BigNumber, BigNumberish, BytesLike, ethers } from 'ethers'
import { requireCond, RpcError } from '../utils'
<<<<<<< HEAD
import { getAddr } from './moduleUtils'
=======
import { getAddr, runContractScript, UserOperation } from './moduleUtils'
>>>>>>> 6b23f7d7
import { AddressZero, decodeErrorReason } from '@account-abstraction/utils'
import { calcPreVerificationGas } from '@account-abstraction/sdk'
import { parseScannerResult } from '../parseScannerResult'
import { JsonRpcProvider } from '@ethersproject/providers'
import { BundlerCollectorReturn, bundlerCollectorTracer, ExitInfo } from '../BundlerCollectorTracer'
import { debug_traceCall } from '../GethTracer'
import Debug from 'debug'
<<<<<<< HEAD
import { BundlerHelper } from '../types'
import { ReferencedCodeHashes, StakeInfo, StorageMap, UserOperation, ValidationErrors } from './Types'
=======
import { GetCodeHashes__factory } from '../types'
>>>>>>> 6b23f7d7

const debug = Debug('aa.mgr.validate')

/**
 * result from successful simulateValidation
 */
export interface ValidationResult {
  returnInfo: {
    preOpGas: BigNumberish
    prefund: BigNumberish
    sigFailed: boolean
    deadline: number
  }

  senderInfo: StakeInfo
  factoryInfo?: StakeInfo
  paymasterInfo?: StakeInfo
  aggregatorInfo?: StakeInfo
}

export interface ValidateUserOpResult extends ValidationResult {

  referencedContracts: ReferencedCodeHashes
  storageMap: StorageMap
}

const HEX_REGEX = /^0x[a-fA-F\d]*$/i

export class ValidationManager {
  constructor (
    readonly entryPoint: EntryPoint,
    readonly reputationManager: ReputationManager,
    readonly unsafe: boolean) {
  }

  // standard eth_call to simulateValidation
  async _callSimulateValidation (userOp: UserOperation): Promise<ValidationResult> {
    const errorResult = await this.entryPoint.callStatic.simulateValidation(userOp, { gasLimit: 10e6 }).catch(e => e)
    return this._parseErrorResult(userOp, errorResult)
  }

  _parseErrorResult (userOp: UserOperation, errorResult: { errorName: string, errorArgs: any }): ValidationResult {
    if (!errorResult?.errorName?.startsWith('ValidationResult')) {
      // parse it as FailedOp
      // if its FailedOp, then we have the paymaster param... otherwise its an Error(string)
      let paymaster = errorResult.errorArgs.paymaster
      if (paymaster === AddressZero) {
        paymaster = undefined
      }
      // eslint-disable-next-line
      const msg: string = errorResult.errorArgs?.reason ?? errorResult.toString()

      if (paymaster == null) {
        throw new RpcError(`account validation failed: ${msg}`, ValidationErrors.SimulateValidation)
      } else {
        throw new RpcError(`paymaster validation failed: ${msg}`, ValidationErrors.SimulatePaymasterValidation, { paymaster })
      }
    }

    const {
      returnInfo,
      senderInfo,
      factoryInfo,
      paymasterInfo,
      aggregatorInfo // may be missing (exists only SimulationResultWithAggregator
    } = errorResult.errorArgs

    // extract address from "data" (first 20 bytes)
    // add it as "addr" member to the "stakeinfo" struct
    // if no address, then return "undefined" instead of struct.
    function fillEntity (data: BytesLike, info: StakeInfo): StakeInfo | undefined {
      const addr = getAddr(data)
      return addr == null
        ? undefined
        : {
            ...info,
            addr
          }
    }

    return {
      returnInfo,
      senderInfo: {
        ...senderInfo,
        addr: userOp.sender
      },
      factoryInfo: fillEntity(userOp.initCode, factoryInfo),
      paymasterInfo: fillEntity(userOp.paymasterAndData, paymasterInfo),
      aggregatorInfo: fillEntity(aggregatorInfo?.actualAggregator, aggregatorInfo?.stakeInfo)
    }
  }

  async _geth_traceCall_SimulateValidation (userOp: UserOperation): Promise<[ValidationResult, BundlerCollectorReturn]> {
    const provider = this.entryPoint.provider as JsonRpcProvider
    const simulateCall = this.entryPoint.interface.encodeFunctionData('simulateValidation', [userOp])

    const simulationGas = BigNumber.from(userOp.preVerificationGas).add(userOp.verificationGasLimit)

    const tracerResult: BundlerCollectorReturn = await debug_traceCall(provider, {
      from: ethers.constants.AddressZero,
      to: this.entryPoint.address,
      data: simulateCall,
      gasLimit: simulationGas
    }, { tracer: bundlerCollectorTracer })

    const lastResult = tracerResult.calls.slice(-1)[0]
    if (lastResult.type !== 'REVERT') {
      throw new Error('Invalid response. simulateCall must revert')
    }
    const data = (lastResult as ExitInfo).data
    // Hack to handle SELFDESTRUCT until we fix entrypoint
    if (data === '0x') {
      return [data as any, tracerResult]
    }
    try {
      const {
        name: errorName,
        args: errorArgs
      } = this.entryPoint.interface.parseError(data)
      const errFullName = `${errorName}(${errorArgs.toString()})`
      const errorResult = this._parseErrorResult(userOp, {
        errorName,
        errorArgs
      })
      if (!errorName.includes('Result')) {
        // a real error, not a result.
        throw new Error(errFullName)
      }
      debug('==dump tree=', JSON.stringify(tracerResult, null, 2)
        .replace(new RegExp(userOp.sender.toLowerCase()), '{sender}')
        .replace(new RegExp(getAddr(userOp.paymasterAndData) ?? '--no-paymaster--'), '{paymaster}')
        .replace(new RegExp(getAddr(userOp.initCode) ?? '--no-initcode--'), '{factory}')
      )
      // console.log('==debug=', ...tracerResult.numberLevels.forEach(x=>x.access), 'sender=', userOp.sender, 'paymaster=', hexlify(userOp.paymasterAndData)?.slice(0, 42))
      // errorResult is "ValidationResult"
      return [errorResult, tracerResult]
    } catch (e: any) {
      // if already parsed, throw as is
      if (e.code != null) {
        throw e
      }
      // not a known error of EntryPoint (probably, only Error(string), since FailedOp is handled above)
      const err = decodeErrorReason(data)
      throw new RpcError(err != null ? err.message : data, 111)
    }
  }

  /**
   * validate UserOperation.
   * should also handle unmodified memory (e.g. by referencing cached storage in the mempool
   * one item to check that was un-modified is the aggregator..
   * @param userOp
   */
  async validateUserOp (userOp: UserOperation, previousCodeHashes?: ReferencedCodeHashes, checkStakes = true): Promise<ValidateUserOpResult> {
    if (previousCodeHashes != null && previousCodeHashes.addresses.length > 0) {
      const { hash: codeHashes } = await this.getCodeHashes(previousCodeHashes.addresses)
      requireCond(codeHashes === previousCodeHashes.hash,
        'modified code after first validation',
        ValidationErrors.OpcodeValidation)
    }
    let res: ValidationResult
    let codeHashes: ReferencedCodeHashes = {
      addresses: [],
      hash: ''
    }
    let storageMap: StorageMap = {}
    if (!this.unsafe) {
      let tracerResult: BundlerCollectorReturn
      [res, tracerResult] = await this._geth_traceCall_SimulateValidation(userOp)
      let contractAddresses: string[]
      [contractAddresses, storageMap] = parseScannerResult(userOp, tracerResult, res, this.entryPoint)
      // if no previous contract hashes, then calculate hashes of contracts
      if (previousCodeHashes == null) {
        codeHashes = await this.getCodeHashes(contractAddresses)
      }
      if (res as any === '0x') {
        throw new Error('simulateValidation reverted with no revert string!')
      }
    } else {
      // NOTE: this mode doesn't do any opcode checking and no stake checking!
      res = await this._callSimulateValidation(userOp)
    }

    requireCond(!res.returnInfo.sigFailed,
      'Invalid UserOp signature or paymaster signature',
      ValidationErrors.InvalidSignature)

    requireCond(res.returnInfo.deadline == null || res.returnInfo.deadline + 30 < Date.now() / 1000,
      'expires too soon',
      ValidationErrors.ExpiresShortly)

    if (res.aggregatorInfo != null) {
      this.reputationManager.checkStake('aggregator', res.aggregatorInfo)
    }

    requireCond(res.aggregatorInfo == null,
      'Currently not supporting aggregator',
      ValidationErrors.UnsupportedSignatureAggregator)

    return {
      ...res,
      referencedContracts: codeHashes,
      storageMap
    }
  }

  async getCodeHashes (addresses: string[]): Promise<ReferencedCodeHashes> {
    const { hash } = await runContractScript(
      this.entryPoint.provider,
      new GetCodeHashes__factory(),
      [addresses]
    )

    return {
      hash,
      addresses
    }
  }

  /**
   * perform static checking on input parameters.
   * @param userOp
   * @param entryPointInput
   * @param requireSignature
   * @param requireGasParams
   */
  validateInputParameters (userOp: UserOperation, entryPointInput: string, requireSignature = true, requireGasParams = true): void {
    requireCond(entryPointInput != null, 'No entryPoint param', ValidationErrors.InvalidFields)
    requireCond(entryPointInput.toLowerCase() === this.entryPoint.address.toLowerCase(),
      `The EntryPoint at "${entryPointInput}" is not supported. This bundler uses ${this.entryPoint.address}`,
      ValidationErrors.InvalidFields)

    // minimal sanity check: userOp exists, and all members are hex
    requireCond(userOp != null, 'No UserOperation param', ValidationErrors.InvalidFields)

    const fields = ['sender', 'nonce', 'initCode', 'callData', 'paymasterAndData']
    if (requireSignature) {
      fields.push('signature')
    }
    if (requireGasParams) {
      fields.push('preVerificationGas', 'verificationGasLimit', 'callGasLimit', 'maxFeePerGas', 'maxPriorityFeePerGas')
    }
    fields.forEach(key => {
      const value: string = (userOp as any)[key]?.toString()
      requireCond(value != null,
        'Missing userOp field: ' + key + ' ' + JSON.stringify(userOp),
        ValidationErrors.InvalidFields)
      requireCond(value.match(HEX_REGEX) != null,
        `Invalid hex value for property ${key}:${value} in UserOp`,
        ValidationErrors.InvalidFields)
    })

    requireCond(userOp.paymasterAndData.length === 2 || userOp.paymasterAndData.length >= 42,
      'paymasterAndData: must contain at least an address',
      ValidationErrors.InvalidFields)

    // syntactically, initCode can be only the deployer address. but in reality, it must have calldata to uniquely identify the account
    requireCond(userOp.initCode.length === 2 || userOp.initCode.length >= 42,
      'initCode: must contain at least an address',
      ValidationErrors.InvalidFields)

    const calcPreVerificationGas1 = calcPreVerificationGas(userOp)
    requireCond(userOp.preVerificationGas >= calcPreVerificationGas1,
      `preVerificationGas too low: expected at least ${calcPreVerificationGas1}`,
      ValidationErrors.InvalidFields)
  }
}<|MERGE_RESOLUTION|>--- conflicted
+++ resolved
@@ -2,11 +2,6 @@
 import { ReputationManager } from './ReputationManager'
 import { BigNumber, BigNumberish, BytesLike, ethers } from 'ethers'
 import { requireCond, RpcError } from '../utils'
-<<<<<<< HEAD
-import { getAddr } from './moduleUtils'
-=======
-import { getAddr, runContractScript, UserOperation } from './moduleUtils'
->>>>>>> 6b23f7d7
 import { AddressZero, decodeErrorReason } from '@account-abstraction/utils'
 import { calcPreVerificationGas } from '@account-abstraction/sdk'
 import { parseScannerResult } from '../parseScannerResult'
@@ -14,12 +9,9 @@
 import { BundlerCollectorReturn, bundlerCollectorTracer, ExitInfo } from '../BundlerCollectorTracer'
 import { debug_traceCall } from '../GethTracer'
 import Debug from 'debug'
-<<<<<<< HEAD
-import { BundlerHelper } from '../types'
+import { GetCodeHashes__factory } from '../types'
 import { ReferencedCodeHashes, StakeInfo, StorageMap, UserOperation, ValidationErrors } from './Types'
-=======
-import { GetCodeHashes__factory } from '../types'
->>>>>>> 6b23f7d7
+import { getAddr, runContractScript } from './moduleUtils'
 
 const debug = Debug('aa.mgr.validate')
 
