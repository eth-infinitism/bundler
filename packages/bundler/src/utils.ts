--- conflicted
+++ resolved
@@ -1,8 +1,4 @@
-<<<<<<< HEAD
-import fs from 'fs'
 import { JsonRpcProvider } from '@ethersproject/providers'
-=======
->>>>>>> 19c7ff5d
 
 export class RpcError extends Error {
   // error codes from: https://eips.ethereum.org/EIPS/eip-1474
@@ -15,31 +11,6 @@
   if (!cond) {
     throw new RpcError(msg, code, data)
   }
-<<<<<<< HEAD
-}
-
-let gSigs: any = null
-let gSigsRegex: RegExp = null as any
-
-// debug:
-export function replaceMethodSig (s: string): string {
-  if (gSigs == null) {
-    gSigs = {}
-    if (!fs.existsSync('/tmp/hashes.txt')) {
-      return s
-    }
-    const hashes = fs.readFileSync('/tmp/hashes.txt', 'ascii')
-    hashes.split(/\n/).forEach(hash => {
-      const m = hash.match(/(\w+): (\w+)[(]/)
-      if (m != null) {
-        gSigs['0x' + m[1]] = m[2]
-      }
-    })
-    gSigsRegex = new RegExp('(' + Object.keys(gSigs).join('|') + ')', 'g')
-  }
-
-  // eslint-disable-next-line @typescript-eslint/restrict-template-expressions
-  return s.replace(gSigsRegex, substr => `${gSigs[substr]} - ${substr}`)
 }
 
 /**
@@ -58,8 +29,8 @@
   return ret
 }
 
-export async function sleep (sleeptime: number): Promise<void> {
-  await new Promise(resolve => setTimeout(resolve, sleeptime))
+export async function sleep (sleepTime: number): Promise<void> {
+  await new Promise(resolve => setTimeout(resolve, sleepTime))
 }
 
 export async function waitFor<T> (func: () => T | undefined, timeout = 10000, interval = 500): Promise<T> {
@@ -84,6 +55,4 @@
 
   // debug('client version', p._clientVersion)
   return p._clientVersion?.match('Geth') != null
-=======
->>>>>>> 19c7ff5d
 }