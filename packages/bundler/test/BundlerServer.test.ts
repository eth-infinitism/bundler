import {
  AddressZero,
  deepHexlify,
  deployEntryPoint, IEntryPoint,
  UserOperation
} from '@account-abstraction/utils'
import { BundlerServer } from '../src/BundlerServer'
import { expect } from 'chai'
import { createSigner } from './testUtils'
import { BundlerReputationParams, ReputationManager } from '../src/modules/ReputationManager'
import { parseEther } from 'ethers/lib/utils'
import { MempoolManager } from '../src/modules/MempoolManager'
import { supportsDebugTraceCall, ValidationManager } from '@account-abstraction/validation-manager'
import { EventsManager } from '../src/modules/EventsManager'
import { BundleManager } from '../src/modules/BundleManager'
import { ExecutionManager } from '../src/modules/ExecutionManager'
import { MethodHandlerERC4337 } from '../src/MethodHandlerERC4337'
import { ethers } from 'hardhat'
import { BundlerConfig } from '../src/BundlerConfig'
import { DepositManager } from '../src/modules/DepositManager'

describe('BundleServer', function () {
  let entryPoint: IEntryPoint
  let server: BundlerServer
  before(async () => {
    const provider = ethers.provider
    const signer = await createSigner()
    entryPoint = await deployEntryPoint(provider)

    const config: BundlerConfig = {
      beneficiary: await signer.getAddress(),
      entryPoint: entryPoint.address,
      gasFactor: '0.2',
      minBalance: '0',
      mnemonic: '',
      network: '',
      port: '3000',
      unsafe: !await supportsDebugTraceCall(provider as any),
      conditionalRpc: false,
      autoBundleInterval: 0,
      autoBundleMempoolSize: 0,
      maxBundleGas: 5e6,
      // minstake zero, since we don't fund deployer.
      minStake: '0',
      minUnstakeDelay: 0
    }

    const repMgr = new ReputationManager(provider, BundlerReputationParams, parseEther(config.minStake), config.minUnstakeDelay)
    const mempoolMgr = new MempoolManager(repMgr)
    const validMgr = new ValidationManager(entryPoint, config.unsafe)
    const depositManager = new DepositManager(entryPoint, mempoolMgr)
    const evMgr = new EventsManager(entryPoint, mempoolMgr, repMgr)
    const bundleMgr = new BundleManager(entryPoint, evMgr, mempoolMgr, validMgr, repMgr, config.beneficiary, parseEther(config.minBalance), config.maxBundleGas, false)
<<<<<<< HEAD
    const execManager = new ExecutionManager(repMgr, mempoolMgr, bundleMgr, validMgr)
    const methodHandler = new MethodHandlerERC4337(
=======
    const execManager = new ExecutionManager(repMgr, mempoolMgr, bundleMgr, validMgr, depositManager)
    const methodHandler = new UserOpMethodHandler(
>>>>>>> 852d8d90
      execManager,
      provider,
      signer,
      config,
      entryPoint
    )
    const None: any = {}
    server = new BundlerServer(methodHandler, None, None, None, None)
    server.silent = true
  })

  it('should revert on invalid userop', async () => {
    const op = {}
    expect(await server.handleRpc({
      id: 1,
      jsonrpc: '2.0',
      method: 'eth_sendUserOperation',
      params: [op, entryPoint.address]
    })).to.eql({
      id: 1,
      jsonrpc: '2.0',

      error: {
        code: -32602,
        data: undefined,
        message: 'Missing userOp field: sender'
      }
    })
  })
  it('should return bundler error', async () => {
    const op: UserOperation = deepHexlify({
      sender: AddressZero,
      nonce: '0x1',
      callData: '0x',
      callGasLimit: 1e6,
      verificationGasLimit: 1e6,
      preVerificationGas: 50000,
      maxFeePerGas: 1e6,
      maxPriorityFeePerGas: 1e6,
      signature: '0x'
    })
    expect(await server.handleRpc({
      id: 1,
      jsonrpc: '2.0',
      method: 'eth_sendUserOperation',
      params: [op, entryPoint.address]
    })).to.eql({
      id: 1,
      jsonrpc: '2.0',
      error: {
        code: -32500,
        data: undefined,
        message: 'FailedOp(0,"AA20 account not deployed")'
      }
    })
  })
})<|MERGE_RESOLUTION|>--- conflicted
+++ resolved
@@ -42,7 +42,8 @@
       maxBundleGas: 5e6,
       // minstake zero, since we don't fund deployer.
       minStake: '0',
-      minUnstakeDelay: 0
+      minUnstakeDelay: 0,
+      useRip7560Mode: false
     }
 
     const repMgr = new ReputationManager(provider, BundlerReputationParams, parseEther(config.minStake), config.minUnstakeDelay)
@@ -51,13 +52,8 @@
     const depositManager = new DepositManager(entryPoint, mempoolMgr)
     const evMgr = new EventsManager(entryPoint, mempoolMgr, repMgr)
     const bundleMgr = new BundleManager(entryPoint, evMgr, mempoolMgr, validMgr, repMgr, config.beneficiary, parseEther(config.minBalance), config.maxBundleGas, false)
-<<<<<<< HEAD
-    const execManager = new ExecutionManager(repMgr, mempoolMgr, bundleMgr, validMgr)
+    const execManager = new ExecutionManager(repMgr, mempoolMgr, bundleMgr, validMgr, depositManager)
     const methodHandler = new MethodHandlerERC4337(
-=======
-    const execManager = new ExecutionManager(repMgr, mempoolMgr, bundleMgr, validMgr, depositManager)
-    const methodHandler = new UserOpMethodHandler(
->>>>>>> 852d8d90
       execManager,
       provider,
       signer,
@@ -65,7 +61,7 @@
       entryPoint
     )
     const None: any = {}
-    server = new BundlerServer(methodHandler, None, None, None, None)
+    server = new BundlerServer(methodHandler, None, None, None, None, None)
     server.silent = true
   })
 
