--- conflicted
+++ resolved
@@ -3,14 +3,12 @@
 import { ethers } from 'hardhat'
 import { expect } from 'chai'
 import {
-  BundlerHelper__factory,
   TestOpcodesAccount,
   TestOpcodesAccount__factory,
   TestOpcodesAccountFactory,
   TestOpcodesAccountFactory__factory,
   TestRulesAccount,
   TestRulesAccount__factory,
-<<<<<<< HEAD
   TestRulesAccountFactory__factory,
   TestStorageAccount__factory,
   TestStorageAccountFactory,
@@ -18,9 +16,6 @@
   TestStorageAccount,
   TestCoin,
   TestCoin__factory
-=======
-  TestRulesAccountFactory__factory
->>>>>>> 6b23f7d7
 } from '../src/types'
 import { ValidateUserOpResult, ValidationManager } from '../src/modules/ValidationManager'
 import { ReputationManager } from '../src/modules/ReputationManager'
@@ -121,13 +116,8 @@
     await entryPoint.depositTo(paymaster.address, { value: parseEther('0.1') })
     await paymaster.addStake(entryPoint.address, { value: parseEther('0.1') })
     opcodeFactory = await new TestOpcodesAccountFactory__factory(ethersSigner).deploy()
-<<<<<<< HEAD
     testcoin = await new TestCoin__factory(ethersSigner).deploy()
     storageFactory = await new TestStorageAccountFactory__factory(ethersSigner).deploy(testcoin.address)
-    const bundlerHelper = await new BundlerHelper__factory(ethersSigner).deploy()
-=======
-    storageFactory = await new TestStorageAccountFactory__factory(ethersSigner).deploy()
->>>>>>> 6b23f7d7
 
     storageAccount = TestStorageAccount__factory.connect(await storageFactory.callStatic.create(1, ''), provider)
     await storageFactory.create(1, '')
