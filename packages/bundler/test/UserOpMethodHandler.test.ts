import { BaseProvider } from '@ethersproject/providers'
import { assert, expect } from 'chai'
import { formatEther, parseEther, resolveProperties } from 'ethers/lib/utils'

import { BundlerConfig } from '../src/BundlerConfig'
import {
  EntryPoint,
  EntryPoint__factory,
  SimpleAccountFactory__factory,
  UserOperationStruct
} from '@account-abstraction/contracts'

import { Signer, Wallet } from 'ethers'
import { DeterministicDeployer, SimpleAccountAPI } from '@account-abstraction/sdk'
import { postExecutionDump } from '@account-abstraction/utils/dist/src/postExecCheck'
import {
  SampleRecipient, TestRuleAccount, TestOpcodesAccount__factory
} from '../src/types'
import { resolveHexlify } from '@account-abstraction/utils'
import { UserOperationEventEvent } from '@account-abstraction/contracts/dist/types/EntryPoint'
import { UserOperationReceipt } from '../src/RpcTypes'
import { ExecutionManager } from '../src/modules/ExecutionManager'
import { BundlerReputationParams, ReputationManager } from '../src/modules/ReputationManager'
import { MempoolManager } from '../src/modules/MempoolManager'
import { ValidationManager } from '../src/modules/ValidationManager'
import { BundleManager } from '../src/modules/BundleManager'
import { isGeth, waitFor } from '../src/utils'
import { UserOpMethodHandler } from '../src/UserOpMethodHandler'
import { ethers } from 'hardhat'
import { createSigner } from './testUtils'

describe('UserOpMethodHandler', function () {
  const helloWorld = 'hello world'

  let accountDeployerAddress: string
  let methodHandler: UserOpMethodHandler
  let provider: BaseProvider
  let signer: Signer
  const accountSigner = Wallet.createRandom()

  let entryPoint: EntryPoint
  let sampleRecipient: SampleRecipient

  before(async function () {
    provider = ethers.provider

    signer = await createSigner()
    entryPoint = await new EntryPoint__factory(signer).deploy()

    DeterministicDeployer.init(ethers.provider)
    accountDeployerAddress = await DeterministicDeployer.deploy(new SimpleAccountFactory__factory(), 0, [entryPoint.address])

    const sampleRecipientFactory = await ethers.getContractFactory('SampleRecipient')
    sampleRecipient = await sampleRecipientFactory.deploy()

    const config: BundlerConfig = {
      beneficiary: await signer.getAddress(),
      entryPoint: entryPoint.address,
      gasFactor: '0.2',
      minBalance: '0',
      mnemonic: '',
      network: '',
      port: '3000',
      unsafe: !await isGeth(provider as any),
      conditionalRpc: false,
      autoBundleInterval: 0,
      autoBundleMempoolSize: 0,
      maxBundleGas: 5e6,
      // minstake zero, since we don't fund deployer.
      minStake: '0',
      minUnstakeDelay: 0
    }

    const repMgr = new ReputationManager(BundlerReputationParams, parseEther(config.minStake), config.minUnstakeDelay)
    const mempoolMgr = new MempoolManager(repMgr)
<<<<<<< HEAD
    const validMgr = new ValidationManager(entryPoint, bundlerHelper, repMgr, config.unsafe)
    const bundleMgr = new BundleManager(entryPoint, bundlerHelper, mempoolMgr, validMgr, repMgr, config.beneficiary, parseEther(config.minBalance), config.maxBundleGas, false)
=======
    const validMgr = new ValidationManager(entryPoint, repMgr, config.unsafe)
    const bundleMgr = new BundleManager(entryPoint, mempoolMgr, validMgr, repMgr, config.beneficiary, parseEther(config.minBalance), config.maxBundleGas)
>>>>>>> 6b23f7d7
    const execManager = new ExecutionManager(repMgr, mempoolMgr, bundleMgr, validMgr)
    methodHandler = new UserOpMethodHandler(
      execManager,
      provider,
      signer,
      config,
      entryPoint
    )
  })

  describe('eth_supportedEntryPoints', function () {
    it('eth_supportedEntryPoints', async () => {
      await expect(await methodHandler.getSupportedEntryPoints()).to.eql([entryPoint.address])
    })
  })

  describe('query rpc calls: eth_estimateUserOperationGas, eth_callUserOperation', function () {
    let owner: Wallet
    let smartAccountAPI: SimpleAccountAPI
    let target: string
    before('init', async () => {
      owner = Wallet.createRandom()
      target = await Wallet.createRandom().getAddress()
      smartAccountAPI = new SimpleAccountAPI({
        provider,
        entryPointAddress: entryPoint.address,
        owner,
        factoryAddress: accountDeployerAddress
      })
    })
    it('estimateUserOperationGas should estimate even without eth', async () => {
      const op = await smartAccountAPI.createSignedUserOp({
        target,
        data: '0xdeadface'
      })
      const ret = await methodHandler.estimateUserOperationGas(await resolveHexlify(op), entryPoint.address)
      // verification gas should be high - it creates this wallet
      expect(ret.verificationGas).to.be.closeTo(300000, 100000)
      // execution should be quite low.
      // (NOTE: actual execution should revert: it only succeeds because the wallet is NOT deployed yet,
      // and estimation doesn't perform full deploy-validate-execute cycle)
      expect(ret.callGasLimit).to.be.closeTo(25000, 10000)
    })
  })

  describe('sendUserOperation', function () {
    let userOperation: UserOperationStruct
    let accountAddress: string

    let accountDeployerAddress: string
    let userOpHash: string
    before(async function () {
      DeterministicDeployer.init(ethers.provider)
      accountDeployerAddress = await DeterministicDeployer.deploy(new SimpleAccountFactory__factory(), 0, [entryPoint.address])

      const smartAccountAPI = new SimpleAccountAPI({
        provider,
        entryPointAddress: entryPoint.address,
        owner: accountSigner,
        factoryAddress: accountDeployerAddress
      })
      accountAddress = await smartAccountAPI.getAccountAddress()
      console.log('signer addr=', await signer.getAddress())
      console.log('signer bal=', formatEther(await signer.getBalance()))
      await signer.sendTransaction({
        to: accountAddress,
        value: parseEther('1')
      })

      userOperation = await resolveProperties(await smartAccountAPI.createSignedUserOp({
        data: sampleRecipient.interface.encodeFunctionData('something', [helloWorld]),
        target: sampleRecipient.address
      }))
      userOpHash = await methodHandler.sendUserOperation(await resolveHexlify(userOperation), entryPoint.address)
    })

    it('should send UserOperation transaction to entryPoint', async function () {
      // sendUserOperation is async, even in auto-mining. need to wait for it.
      const event = await waitFor(async () => await entryPoint.queryFilter(entryPoint.filters.UserOperationEvent(userOpHash)).then(ret => ret?.[0]))

      const transactionReceipt = await event!.getTransactionReceipt()
      assert.isNotNull(transactionReceipt)
      const logs = transactionReceipt.logs.filter(log => log.address === entryPoint.address)
      const deployedEvent = entryPoint.interface.parseLog(logs[0])
      const depositedEvent = entryPoint.interface.parseLog(logs[1])
      const [senderEvent] = await sampleRecipient.queryFilter(sampleRecipient.filters.Sender(), transactionReceipt.blockHash)
      const userOperationEvent = entryPoint.interface.parseLog(logs[2])

      assert.equal(deployedEvent.args.sender, userOperation.sender)
      assert.equal(userOperationEvent.name, 'UserOperationEvent')
      assert.equal(userOperationEvent.args.success, true)

      const expectedTxOrigin = await methodHandler.signer.getAddress()
      assert.equal(senderEvent.args.txOrigin, expectedTxOrigin, 'sample origin should be bundler')
      assert.equal(senderEvent.args.msgSender, accountAddress, 'sample msgsender should be account address')

      assert.equal(depositedEvent.name, 'Deposited')
    })

    it('getUserOperationByHash should return submitted UserOp', async () => {
      const ret = await methodHandler.getUserOperationByHash(userOpHash)
      expect(ret?.entryPoint === entryPoint.address)
      expect(ret?.userOperation.sender).to.eql(userOperation.sender)
      expect(ret?.userOperation.callData).to.eql(userOperation.callData)
    })

    it('getUserOperationReceipt should return receipt', async () => {
      const rcpt = await methodHandler.getUserOperationReceipt(userOpHash)
      expect(rcpt?.sender === userOperation.sender)
      expect(rcpt?.success).to.be.true
    })

    it('should expose FailedOp errors as text messages', async () => {
      const smartAccountAPI = new SimpleAccountAPI({
        provider,
        entryPointAddress: entryPoint.address,
        owner: accountSigner,
        factoryAddress: accountDeployerAddress,
        index: 1
      })
      const op = await smartAccountAPI.createSignedUserOp({
        data: sampleRecipient.interface.encodeFunctionData('something', [helloWorld]),
        target: sampleRecipient.address
      })

      try {
        await methodHandler.sendUserOperation(await resolveHexlify(op), entryPoint.address)
        throw Error('expected fail')
      } catch (e: any) {
        expect(e.message).to.match(/AA21 didn't pay prefund/)
      }
    })

    describe('validate get paid enough', function () {
      it('should pay just enough', async () => {
        const api = new SimpleAccountAPI({
          provider,
          entryPointAddress: entryPoint.address,
          accountAddress,
          owner: accountSigner
        })
        const op = await api.createSignedUserOp({
          data: sampleRecipient.interface.encodeFunctionData('something', [helloWorld]),
          target: sampleRecipient.address,
          gasLimit: 1e6
        })
        const id = await methodHandler.sendUserOperation(await resolveHexlify(op), entryPoint.address)

        await postExecutionDump(entryPoint, id)
      })
      it('should reject if doesn\'t pay enough', async () => {
        const api = new SimpleAccountAPI({
          provider,
          entryPointAddress: entryPoint.address,
          accountAddress,
          owner: accountSigner,
          overheads: { perUserOp: 0 }
        })
        const op = await api.createSignedUserOp({
          data: sampleRecipient.interface.encodeFunctionData('something', [helloWorld]),
          target: sampleRecipient.address
        })
        try {
          await methodHandler.sendUserOperation(await resolveHexlify(op), entryPoint.address)
          throw new Error('expected to revert')
        } catch (e: any) {
          expect(e.message).to.match(/preVerificationGas too low/)
        }
      })
    })
  })

  describe('#_filterLogs', function () {
    // test events, good enough for _filterLogs
    function userOpEv (hash: any): any {
      return {
        topics: ['userOpTopic', hash]
      } as any
    }

    function ev (topic: any): UserOperationEventEvent {
      return {
        topics: [topic]
      } as any
    }

    const ev1 = ev(1)
    const ev2 = ev(2)
    const ev3 = ev(3)
    const u1 = userOpEv(10)
    const u2 = userOpEv(20)
    const u3 = userOpEv(30)
    it('should fail if no UserOperationEvent', async () => {
      expect(() => methodHandler._filterLogs(u1, [ev1])).to.throw('no UserOperationEvent in logs')
    })
    it('should return empty array for single-op bundle with no events', async () => {
      expect(methodHandler._filterLogs(u1, [u1])).to.eql([])
    })
    it('should return events for single-op bundle', async () => {
      expect(methodHandler._filterLogs(u1, [ev1, ev2, u1])).to.eql([ev1, ev2])
    })
    it('should return events for middle userOp in a bundle', async () => {
      expect(methodHandler._filterLogs(u1, [ev2, u2, ev1, u1, ev3, u3])).to.eql([ev1])
    })
  })

  describe('#getUserOperationReceipt', function () {
    let userOpHash: string
    let receipt: UserOperationReceipt
    let acc: TestRuleAccount
    before(async () => {
      acc = await new TestOpcodesAccount__factory(signer).deploy()
      const op: UserOperationStruct = {
        sender: acc.address,
        initCode: '0x',
        nonce: 0,
        callData: '0x',
        callGasLimit: 1e6,
        verificationGasLimit: 1e6,
        preVerificationGas: 50000,
        maxFeePerGas: 1e6,
        maxPriorityFeePerGas: 1e6,
        paymasterAndData: '0x',
        signature: Buffer.from('emit-msg')
      }
      await entryPoint.depositTo(acc.address, { value: parseEther('1') })
      // await signer.sendTransaction({to:acc.address, value: parseEther('1')})
      userOpHash = await entryPoint.getUserOpHash(op)
      const beneficiary = signer.getAddress()
      await entryPoint.handleOps([op], beneficiary).then(async ret => await ret.wait())
      const rcpt = await methodHandler.getUserOperationReceipt(userOpHash)
      if (rcpt == null) {
        throw new Error('getUserOperationReceipt returns null')
      }
      receipt = rcpt
    })

    it('should return null for nonexistent hash', async () => {
      expect(await methodHandler.getUserOperationReceipt(ethers.constants.HashZero)).to.equal(null)
    })

    it('receipt should contain only userOp-specific events..', async () => {
      expect(receipt.logs.length).to.equal(1)
      const evParams = acc.interface.decodeEventLog('TestMessage', receipt.logs[0].data, receipt.logs[0].topics)
      expect(evParams.eventSender).to.equal(acc.address)
    })
    it('general receipt fields', () => {
      expect(receipt.success).to.equal(true)
      expect(receipt.sender).to.equal(acc.address)
    })
    it('receipt should carry transaction receipt', () => {
      // filter out BOR-specific events..
      const logs = receipt.receipt.logs
        .filter(log => log.address !== '0x0000000000000000000000000000000000001010')
      // one UserOperationEvent, and one op-specific event.
      expect(logs.length).to.equal(2)
    })
  })
})<|MERGE_RESOLUTION|>--- conflicted
+++ resolved
@@ -73,13 +73,8 @@
 
     const repMgr = new ReputationManager(BundlerReputationParams, parseEther(config.minStake), config.minUnstakeDelay)
     const mempoolMgr = new MempoolManager(repMgr)
-<<<<<<< HEAD
-    const validMgr = new ValidationManager(entryPoint, bundlerHelper, repMgr, config.unsafe)
-    const bundleMgr = new BundleManager(entryPoint, bundlerHelper, mempoolMgr, validMgr, repMgr, config.beneficiary, parseEther(config.minBalance), config.maxBundleGas, false)
-=======
     const validMgr = new ValidationManager(entryPoint, repMgr, config.unsafe)
-    const bundleMgr = new BundleManager(entryPoint, mempoolMgr, validMgr, repMgr, config.beneficiary, parseEther(config.minBalance), config.maxBundleGas)
->>>>>>> 6b23f7d7
+    const bundleMgr = new BundleManager(entryPoint, mempoolMgr, validMgr, repMgr, config.beneficiary, parseEther(config.minBalance), config.maxBundleGas, false)
     const execManager = new ExecutionManager(repMgr, mempoolMgr, bundleMgr, validMgr)
     methodHandler = new UserOpMethodHandler(
       execManager,
