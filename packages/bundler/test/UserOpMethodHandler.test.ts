--- conflicted
+++ resolved
@@ -125,12 +125,7 @@
       })
       const ret = await methodHandler.estimateUserOperationGas(await resolveHexlify(op1), entryPoint.address)
       // verification gas should be high - it creates this wallet
-<<<<<<< HEAD
-      expect(ret
-        .verificationGas).to.be.closeTo(300000, 100000)
-=======
       expect(ret.verificationGasLimit).to.be.closeTo(300000, 100000)
->>>>>>> 62399111
       // execution should be quite low.
       // (NOTE: actual execution should revert: it only succeeds because the wallet is NOT deployed yet,
       // and estimation doesn't perform full deploy-validate-execute cycle)
