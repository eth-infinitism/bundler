--- conflicted
+++ resolved
@@ -213,13 +213,9 @@
     const prevg = this.preVerificationGasCalculator._calculate(userOp, {})
     const tx = {
       to: this.entryPoint.address,
-<<<<<<< HEAD
+      data,
+      authorizationList: userOp.eip7702Auth == null ? null : [userOp.eip7702Auth],
       gas: sum(prevg, userOp.verificationGasLimit, userOp.paymasterVerificationGasLimit).toNumber(),
-      data
-=======
-      data,
-      authorizationList: userOp.eip7702Auth == null ? null : [userOp.eip7702Auth]
->>>>>>> e31b311c
     }
 
     try {
@@ -236,7 +232,6 @@
           throw new RpcError('AA34: Invalid Paymaster signature', ValidationErrors.InvalidSignature)
         }
 
-        console.log('decodedError=', decodedError)
         if (EXPECTED_INNER_HANDLE_OP_FAILURES.has(decodedError)) {
           // this is not an error. it is a marker the UserOp-under-test passed successfully
           return
@@ -449,7 +444,6 @@
     }
   }
 
-<<<<<<< HEAD
   revalidatePreVerificationGas (userOp: UserOperation, validationResult: ValidationResult): void {
     // re-validate preVerificationGas:
     // once we performed simulation, we should repeat the validation of preVerificationGas:
@@ -472,37 +466,6 @@
       ValidationErrors.InvalidFields)
   }
 
-  async getAuthorizationsStateOverride (
-    authorizations: EIP7702Authorization[] = []
-  ): Promise<{ [address: string]: { code: string } }> {
-    const stateOverride: { [address: string]: { code: string } } = {}
-    for (const authorization of authorizations) {
-      const authSigner = getEip7702AuthorizationSigner(authorization)
-      const nonce = await this.provider.getTransactionCount(authSigner)
-      const authNonce: any = authorization.nonce
-      if (nonce !== BigNumber.from(authNonce.replace(/0x$/, '0x0')).toNumber()) {
-        continue
-      }
-      const currentDelegateeCode = await this.provider.getCode(authSigner)
-      const newDelegateeCode = EIP_7702_MARKER_CODE + authorization.address.slice(2)
-      const noCurrentDelegation = currentDelegateeCode.length <= 2
-      // TODO: do not send such authorizations to 'handleOps' as it is a waste of gas
-      const changeDelegation = newDelegateeCode !== currentDelegateeCode
-      if (noCurrentDelegation || changeDelegation) {
-        debug('Adding 7702 state override:', {
-          address: authSigner,
-          code: newDelegateeCode
-        })
-        stateOverride[authSigner] = {
-          code: newDelegateeCode
-        }
-      }
-    }
-    return stateOverride
-  }
-
-=======
->>>>>>> e31b311c
   async getCodeHashes (addresses: string[]): Promise<ReferencedCodeHashes> {
     const { hash } = await runContractScript(
       this.entryPoint.provider,
