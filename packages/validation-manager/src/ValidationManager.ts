import { BigNumber, BigNumberish } from 'ethers'

import { JsonRpcProvider } from '@ethersproject/providers'
import Debug from 'debug'

import {
  AddressZero,
  CodeHashGetter__factory,
  ReferencedCodeHashes,
  RpcError,
  StakeInfo,
  StorageMap,
  UserOperation,
  ValidationErrors,
  decodeErrorReason,
  getAddr,
  requireCond,
  runContractScript,
  packUserOp,
  requireAddressAndFields,
  decodeRevertReason,
  mergeValidationDataValues,
  IEntryPointSimulations__factory,
  IEntryPoint,
  ValidationResultStructOutput,
  StakeInfoStructOutput
} from '@account-abstraction/utils'
import { calcPreVerificationGas } from '@account-abstraction/sdk'

import { tracerResultParser } from './TracerResultParser'
import { BundlerTracerResult, bundlerCollectorTracer, ExitInfo } from './BundlerCollectorTracer'
import { debug_traceCall } from './GethTracer'

import EntryPointSimulationsJson from '@account-abstraction/contracts/artifacts/EntryPointSimulations.json'

const debug = Debug('aa.mgr.validate')

// how much time into the future a UserOperation must be valid in order to be accepted
const VALID_UNTIL_FUTURE_SECONDS = 30

/**
 * result from successful simulateValidation, after some parsing.
 */
export interface ValidationResult {
  returnInfo: {
    preOpGas: BigNumberish
    prefund: BigNumberish
    sigFailed: boolean
    validAfter: number
    validUntil: number
  }

  senderInfo: StakeInfo
  factoryInfo?: StakeInfo
  paymasterInfo?: StakeInfo
  aggregatorInfo?: StakeInfo
}

export interface ValidateUserOpResult extends ValidationResult {

  referencedContracts: ReferencedCodeHashes
  storageMap: StorageMap
}

const HEX_REGEX = /^0x[a-fA-F\d]*$/i
const entryPointSimulations = IEntryPointSimulations__factory.createInterface()

export class ValidationManager {
  constructor (
    readonly entryPoint: IEntryPoint,
    readonly unsafe: boolean
  ) {
  }

  parseValidationResult (userOp: UserOperation, res: ValidationResultStructOutput): ValidationResult {
    const mergedValidation = mergeValidationDataValues(res.returnInfo.accountValidationData, res.returnInfo.paymasterValidationData)

    function fillEntity (addr: string | undefined, info: StakeInfoStructOutput): StakeInfo | undefined {
      if (addr == null || addr === AddressZero) return undefined
      return {
        addr,
        stake: info.stake,
        unstakeDelaySec: info.unstakeDelaySec
      }
    }

    const returnInfo = {
      sigFailed: mergedValidation.aggregator !== AddressZero,
      validUntil: mergedValidation.validUntil,
      validAfter: mergedValidation.validAfter,
      preOpGas: res.returnInfo.preOpGas,
      prefund: res.returnInfo.prefund
    }
    return {
      returnInfo,
      senderInfo: fillEntity(userOp.sender, res.senderInfo) as StakeInfo,
      paymasterInfo: fillEntity(userOp.paymaster, res.paymasterInfo),
      factoryInfo: fillEntity(userOp.factory, res.factoryInfo),
      aggregatorInfo: fillEntity(res.aggregatorInfo.aggregator, res.aggregatorInfo.stakeInfo)
    }
  }

  // standard eth_call to simulateValidation
  async _callSimulateValidation (userOp: UserOperation): Promise<ValidationResult> {
    // Promise<IEntryPointSimulations.ValidationResultStructOutput> {
    const data = entryPointSimulations.encodeFunctionData('simulateValidation', [packUserOp(userOp)])
    const tx = {
      to: this.entryPoint.address,
      data
    }
    const stateOverride = {
      [this.entryPoint.address]: {
        code: EntryPointSimulationsJson.deployedBytecode
      }
    }
    try {
      const provider = this.entryPoint.provider as JsonRpcProvider
      const simulationResult = await provider.send('eth_call', [tx, 'latest', stateOverride])
      const [res] = entryPointSimulations.decodeFunctionResult('simulateValidation', simulationResult) as ValidationResultStructOutput[]

      return this.parseValidationResult(userOp, res)
    } catch (error: any) {
      const decodedError = decodeRevertReason(error)
      if (decodedError != null) {
        throw new RpcError(decodedError, ValidationErrors.SimulateValidation)
      }
      throw error
    }
  }

  // decode and throw error
  _throwError (errorResult: { errorName: string, errorArgs: any }): never {
    throw new Error(errorResult.errorName)
  }

  async _geth_traceCall_SimulateValidation (userOp: UserOperation): Promise<[ValidationResult, BundlerTracerResult]> {
    const provider = this.entryPoint.provider as JsonRpcProvider
    const simulateCall = entryPointSimulations.encodeFunctionData('simulateValidation', [packUserOp(userOp)])

    const simulationGas = BigNumber.from(userOp.preVerificationGas).add(userOp.verificationGasLimit)

    const tracerResult: BundlerTracerResult = await debug_traceCall(provider, {
      from: AddressZero,
      to: this.entryPoint.address,
      data: simulateCall,
      gasLimit: simulationGas
    }, {
      tracer: bundlerCollectorTracer,
      stateOverrides: {
        [this.entryPoint.address]: {
          code: EntryPointSimulationsJson.deployedBytecode
        }
      }
    })

    const lastResult = tracerResult.calls.slice(-1)[0]
    const data = (lastResult as ExitInfo).data
    if (lastResult.type === 'REVERT') {
      throw new RpcError(decodeRevertReason(data, false) as string, ValidationErrors.SimulateValidation)
    }
    // // Hack to handle SELFDESTRUCT until we fix entrypoint
    // if (data === '0x') {
    //   return [data as any, tracerResult]
    // }
    try {
      const [decodedSimulations] = entryPointSimulations.decodeFunctionResult('simulateValidation', data)
      const validationResult = this.parseValidationResult(userOp, decodedSimulations)

      debug('==dump tree=', JSON.stringify(tracerResult, null, 2)
        .replace(new RegExp(userOp.sender.toLowerCase()), '{sender}')
        .replace(new RegExp(getAddr(userOp.paymaster) ?? '--no-paymaster--'), '{paymaster}')
        .replace(new RegExp(getAddr(userOp.factory) ?? '--no-initcode--'), '{factory}')
      )
      // console.log('==debug=', ...tracerResult.numberLevels.forEach(x=>x.access), 'sender=', userOp.sender, 'paymaster=', hexlify(userOp.paymasterAndData)?.slice(0, 42))
      // errorResult is "ValidationResult"
      return [validationResult, tracerResult]
    } catch (e: any) {
      // if already parsed, throw as is
      if (e.code != null) {
        throw e
      }
      // not a known error of EntryPoint (probably, only Error(string), since FailedOp is handled above)
      const err = decodeErrorReason(e)
      throw new RpcError(err != null ? err.message : data, -32000)
    }
  }

  /**
   * validate UserOperation.
   * should also handle unmodified memory (e.g. by referencing cached storage in the mempool
   * one item to check that was un-modified is the aggregator..
   * @param userOp
   */
  async validateUserOp (userOp: UserOperation, previousCodeHashes?: ReferencedCodeHashes, checkStakes = true): Promise<ValidateUserOpResult> {
    if (previousCodeHashes != null && previousCodeHashes.addresses.length > 0) {
      const { hash: codeHashes } = await this.getCodeHashes(previousCodeHashes.addresses)
      // [COD-010]
      requireCond(codeHashes === previousCodeHashes.hash,
        'modified code after first validation',
        ValidationErrors.OpcodeValidation)
    }
    let res: ValidationResult
    let codeHashes: ReferencedCodeHashes = {
      addresses: [],
      hash: ''
    }
    let storageMap: StorageMap = {}
    if (!this.unsafe) {
      let tracerResult: BundlerTracerResult
      [res, tracerResult] = await this._geth_traceCall_SimulateValidation(userOp).catch(e => {
        throw e
      })
      let contractAddresses: string[]
      [contractAddresses, storageMap] = tracerResultParser(userOp, tracerResult, res, this.entryPoint)
      // if no previous contract hashes, then calculate hashes of contracts
      if (previousCodeHashes == null) {
        codeHashes = await this.getCodeHashes(contractAddresses)
      }
      if (res as any === '0x') {
        throw new Error('simulateValidation reverted with no revert string!')
      }
    } else {
      // NOTE: this mode doesn't do any opcode checking and no stake checking!
      res = await this._callSimulateValidation(userOp)
    }

    requireCond(!res.returnInfo.sigFailed,
      'Invalid UserOp signature or paymaster signature',
      ValidationErrors.InvalidSignature)

    const now = Math.floor(Date.now() / 1000)
    requireCond(res.returnInfo.validAfter <= now,
      `time-range in the future time ${res.returnInfo.validAfter}, now=${now}`,
      ValidationErrors.NotInTimeRange)

<<<<<<< HEAD
    debug('until', res.returnInfo.validUntil, 'now=', now)
=======
>>>>>>> 42cad150
    requireCond(res.returnInfo.validUntil == null || res.returnInfo.validUntil >= now,
      'already expired',
      ValidationErrors.NotInTimeRange)

    requireCond(res.returnInfo.validUntil == null || res.returnInfo.validUntil > now + VALID_UNTIL_FUTURE_SECONDS,
      'expires too soon',
      ValidationErrors.NotInTimeRange)

    requireCond(res.aggregatorInfo == null,
      'Currently not supporting aggregator',
      ValidationErrors.UnsupportedSignatureAggregator)

    const verificationCost = BigNumber.from(res.returnInfo.preOpGas).sub(userOp.preVerificationGas)
    const extraGas = BigNumber.from(userOp.verificationGasLimit).sub(verificationCost).toNumber()
    requireCond(extraGas >= 2000, `verificationGas should have extra 2000 gas. has only ${extraGas}`, ValidationErrors.SimulateValidation)

    return {
      ...res,
      referencedContracts: codeHashes,
      storageMap
    }
  }

  async getCodeHashes (addresses: string[]): Promise<ReferencedCodeHashes> {
    const { hash } = await runContractScript(
      this.entryPoint.provider,
      new CodeHashGetter__factory(),
      [addresses]
    )

    return {
      hash,
      addresses
    }
  }

  /**
   * perform static checking on input parameters.
   * @param userOp
   * @param entryPointInput
   * @param requireSignature
   * @param requireGasParams
   */
  validateInputParameters (userOp: UserOperation, entryPointInput: string, requireSignature = true, requireGasParams = true): void {
    requireCond(entryPointInput != null, 'No entryPoint param', ValidationErrors.InvalidFields)
    requireCond(entryPointInput.toLowerCase() === this.entryPoint.address.toLowerCase(),
      `The EntryPoint at "${entryPointInput}" is not supported. This bundler uses ${this.entryPoint.address}`,
      ValidationErrors.InvalidFields)

    // minimal sanity check: userOp exists, and all members are hex
    requireCond(userOp != null, 'No UserOperation param', ValidationErrors.InvalidFields)

    const fields = ['sender', 'nonce', 'callData']
    if (requireSignature) {
      fields.push('signature')
    }
    if (requireGasParams) {
      fields.push('preVerificationGas', 'verificationGasLimit', 'callGasLimit', 'maxFeePerGas', 'maxPriorityFeePerGas')
    }
    fields.forEach(key => {
      const value: string = (userOp as any)[key]?.toString()
      requireCond(value != null,
        'Missing userOp field: ' + key + ' ' + JSON.stringify(userOp),
        ValidationErrors.InvalidFields)
      requireCond(value.match(HEX_REGEX) != null,
        `Invalid hex value for property ${key}:${value} in UserOp`,
        ValidationErrors.InvalidFields)
    })

    requireAddressAndFields(userOp, 'paymaster', ['paymasterPostOpGasLimit', 'paymasterVerificationGasLimit'], ['paymasterData'])
    requireAddressAndFields(userOp, 'factory', ['factoryData'])

    const calcPreVerificationGas1 = calcPreVerificationGas(userOp)
    requireCond(BigNumber.from(userOp.preVerificationGas).gte(calcPreVerificationGas1),
      `preVerificationGas too low: expected at least ${calcPreVerificationGas1}`,
      ValidationErrors.InvalidFields)
  }
}<|MERGE_RESOLUTION|>--- conflicted
+++ resolved
@@ -233,10 +233,6 @@
       `time-range in the future time ${res.returnInfo.validAfter}, now=${now}`,
       ValidationErrors.NotInTimeRange)
 
-<<<<<<< HEAD
-    debug('until', res.returnInfo.validUntil, 'now=', now)
-=======
->>>>>>> 42cad150
     requireCond(res.returnInfo.validUntil == null || res.returnInfo.validUntil >= now,
       'already expired',
       ValidationErrors.NotInTimeRange)
