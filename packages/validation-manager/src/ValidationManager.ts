--- conflicted
+++ resolved
@@ -389,20 +389,12 @@
         continue
       }
       const currentDelegateeCode = await this.provider.getCode(authSigner)
-<<<<<<< HEAD
-      const newDelegateeCode = hexConcat(['0xef0100', authorization.address])
-=======
       const newDelegateeCode = '0xef0100' + authorization.address.slice(2)
->>>>>>> fa411b7c
       const noCurrentDelegation = currentDelegateeCode.length <= 2
       // TODO: do not send such authorizations to 'handleOps' as it is a waste of gas
       const changeDelegation = newDelegateeCode !== currentDelegateeCode
       if (noCurrentDelegation || changeDelegation) {
-<<<<<<< HEAD
-        console.log('Adding state override:', { address: authSigner, code: newDelegateeCode })
-=======
         debug('Adding 7702 state override:', { address: authSigner, code: newDelegateeCode })
->>>>>>> fa411b7c
         stateOverride[authSigner] = {
           code: newDelegateeCode
         }
