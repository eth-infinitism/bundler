--- conflicted
+++ resolved
@@ -44,26 +44,20 @@
 const HEX_REGEX = /^0x[a-fA-F\d]*$/i
 const entryPointSimulations = IEntryPointSimulations__factory.createInterface()
 
-<<<<<<< HEAD
 /**
  * ValidationManager is responsible for validating UserOperations.
  * @param entryPoint - the entryPoint contract
  * @param unsafe - if true, skip tracer for validation rules (validate only through eth_call)
+ * @param preVerificationGasCalculator - helper to calculate the correct 'preVerificationGas' for the current network conditions
  * @param providerForTracer - if provided, use it for native bundlerCollectorTracer, and use main provider with "preStateTracer"
  *  (relevant only if unsafe=false)
  */
-export class ValidationManager {
-  constructor (
-    readonly entryPoint: IEntryPoint,
-    readonly unsafe: boolean,
-    readonly providerForTracer?: JsonRpcProvider
-=======
 export class ValidationManager implements IValidationManager {
   constructor (
     readonly entryPoint: IEntryPoint,
     readonly unsafe: boolean,
-    readonly preVerificationGasCalculator: PreVerificationGasCalculator
->>>>>>> f4647969
+    readonly preVerificationGasCalculator: PreVerificationGasCalculator,
+    readonly providerForTracer?: JsonRpcProvider
   ) {
   }
 
