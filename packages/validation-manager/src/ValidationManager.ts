import { BigNumber } from 'ethers'

import { JsonRpcProvider } from '@ethersproject/providers'
import Debug from 'debug'

import { PreVerificationGasCalculator, PreVerificationGasCalculatorConfig } from '@account-abstraction/sdk'

import {
  AddressZero,
  CodeHashGetter__factory,
  EIP7702Authorization,
  IEntryPoint,
  IEntryPointSimulations__factory,
<<<<<<< HEAD
  OperationBase,
=======
>>>>>>> aebfc648
  ReferencedCodeHashes,
  RpcError,
  StakeInfo,
  StakeInfoStructOutput,
  StorageMap,
  UserOperation,
  ValidationErrors,
  ValidationResultStructOutput,
  decodeErrorReason,
  decodeRevertReason,
  getAddr,
  getEip7702AuthorizationSigner,
  mergeValidationDataValues,
  packUserOp,
  requireAddressAndFields,
  requireCond,
<<<<<<< HEAD
  runContractScript, getAuthorizationList
=======
  runContractScript,
  OperationBase, SenderCreator__factory, IEntryPoint__factory, IPaymaster__factory
>>>>>>> aebfc648
} from '@account-abstraction/utils'

import { tracerResultParser } from './TracerResultParser'
import { bundlerCollectorTracer, BundlerTracerResult, ExitInfo } from './BundlerCollectorTracer'
import { debug_traceCall } from './GethTracer'

import EntryPointSimulationsJson from '@account-abstraction/contracts/artifacts/EntryPointSimulations.json'
import { IValidationManager, ValidateUserOpResult, ValidationResult } from './IValidationManager'
import { Interface } from 'ethers/lib/utils'

const debug = Debug('aa.mgr.validate')

// how much time into the future a UserOperation must be valid in order to be accepted
const VALID_UNTIL_FUTURE_SECONDS = 30

const HEX_REGEX = /^0x[a-fA-F\d]*$/i
const entryPointSimulations = IEntryPointSimulations__factory.createInterface()

/**
 * ValidationManager is responsible for validating UserOperations.
 * @param entryPoint - the entryPoint contract
 * @param unsafe - if true, skip tracer for validation rules (validate only through eth_call)
 * @param preVerificationGasCalculator - helper to calculate the correct 'preVerificationGas' for the current network conditions
 * @param providerForTracer - if provided, use it for native bundlerCollectorTracer, and use main provider with "preStateTracer"
 *  (relevant only if unsafe=false)
 */
export class ValidationManager implements IValidationManager {
  constructor (
    readonly entryPoint: IEntryPoint,
    readonly unsafe: boolean,
    readonly preVerificationGasCalculator: PreVerificationGasCalculator,
    readonly providerForTracer?: JsonRpcProvider
  ) {
  }

  _getDebugConfiguration (): {
    configuration: PreVerificationGasCalculatorConfig
    entryPoint: IEntryPoint
    unsafe: boolean
  } {
    return {
      configuration: this.preVerificationGasCalculator.config,
      entryPoint: this.entryPoint,
      unsafe: this.unsafe
    }
  }

  parseValidationResult (userOp: UserOperation, res: ValidationResultStructOutput): ValidationResult {
    const mergedValidation = mergeValidationDataValues(res.returnInfo.accountValidationData, res.returnInfo.paymasterValidationData)

    function fillEntity (addr: string | undefined, info: StakeInfoStructOutput): StakeInfo | undefined {
      if (addr == null || addr === AddressZero) return undefined
      return {
        addr,
        stake: info.stake,
        unstakeDelaySec: info.unstakeDelaySec
      }
    }

    const returnInfo = {
      sigFailed: mergedValidation.aggregator !== AddressZero,
      validUntil: mergedValidation.validUntil,
      validAfter: mergedValidation.validAfter,
      preOpGas: res.returnInfo.preOpGas,
      prefund: res.returnInfo.prefund
    }
    return {
      returnInfo,
      senderInfo: fillEntity(userOp.sender, res.senderInfo) as StakeInfo,
      paymasterInfo: fillEntity(userOp.paymaster, res.paymasterInfo),
      factoryInfo: fillEntity(userOp.factory, res.factoryInfo),
      aggregatorInfo: fillEntity(res.aggregatorInfo.aggregator, res.aggregatorInfo.stakeInfo)
    }
  }

  // standard eth_call to simulateValidation
  async _callSimulateValidation (userOp: UserOperation): Promise<ValidationResult> {
    // Promise<IEntryPointSimulations.ValidationResultStructOutput> {
    const data = entryPointSimulations.encodeFunctionData('simulateValidation', [packUserOp(userOp)])
    const tx = {
      to: this.entryPoint.address,
      data
    }
    const stateOverride = {
      [this.entryPoint.address]: {
        code: EntryPointSimulationsJson.deployedBytecode
      }
    }
    try {
      const provider = this.entryPoint.provider as JsonRpcProvider
      const simulationResult = await provider.send('eth_call', [tx, 'latest', stateOverride])
      const [res] = entryPointSimulations.decodeFunctionResult('simulateValidation', simulationResult) as ValidationResultStructOutput[]

      return this.parseValidationResult(userOp, res)
    } catch (error: any) {
      const decodedError = decodeRevertReason(error)
      if (decodedError != null) {
        throw new RpcError(decodedError, ValidationErrors.SimulateValidation)
      }
      throw error
    }
  }

  // decode and throw error
  _throwError (errorResult: { errorName: string, errorArgs: any }): never {
    throw new Error(errorResult.errorName)
  }

  async _geth_traceCall_SimulateValidation (
    operation: OperationBase,
    stateOverride: { [address: string]: { code: string } }
  ): Promise<[ValidationResult, BundlerTracerResult]> {
    const userOp = operation as UserOperation
    const provider = this.entryPoint.provider as JsonRpcProvider
    const simulateCall = entryPointSimulations.encodeFunctionData('simulateValidation', [packUserOp(userOp)])

    const simulationGas = BigNumber.from(userOp.preVerificationGas).add(userOp.verificationGasLimit)

    const stateOverrides = {
      [this.entryPoint.address]: {
        code: EntryPointSimulationsJson.deployedBytecode
      },
      ...stateOverride
    }
<<<<<<< HEAD
    const tracerResult: BundlerTracerResult = await debug_traceCall(provider, {
=======
    let tracer
    if (!this.usingErc7562NativeTracer()) {
      tracer = bundlerCollectorTracer
    }
    const tracerResult = await debug_traceCall(provider, {
>>>>>>> aebfc648
      from: AddressZero,
      to: this.entryPoint.address,
      data: simulateCall,
      gasLimit: simulationGas
    }, {
<<<<<<< HEAD
      tracer: bundlerCollectorTracer,
=======
      tracer,
>>>>>>> aebfc648
      stateOverrides
    },
    this.providerForTracer
    )

    let data: any
    if (!this.usingErc7562NativeTracer()) {
      // Using preState tracer + JS tracer
      const lastResult = tracerResult.calls.slice(-1)[0]
      data = (lastResult as ExitInfo).data
      if (lastResult.type === 'REVERT') {
        throw new RpcError(decodeRevertReason(data, false) as string, ValidationErrors.SimulateValidation)
      }
    } else {
      // Using Native tracer
      data = tracerResult.output
      if (tracerResult.error != null && (tracerResult.error as string).includes('execution reverted')) {
        throw new RpcError(decodeRevertReason(data, false) as string, ValidationErrors.SimulateValidation)
      }
    }
    // // Hack to handle SELFDESTRUCT until we fix entrypoint
    // if (data === '0x') {
    //   return [data as any, tracerResult]
    // }
    try {
      const [decodedSimulations] = entryPointSimulations.decodeFunctionResult('simulateValidation', data)
      const validationResult = this.parseValidationResult(userOp, decodedSimulations)

      debug('==dump tree=', JSON.stringify(tracerResult, null, 2)
        .replace(new RegExp(userOp.sender.toLowerCase()), '{sender}')
        .replace(new RegExp(getAddr(userOp.paymaster) ?? '--no-paymaster--'), '{paymaster}')
        .replace(new RegExp(getAddr(userOp.factory) ?? '--no-initcode--'), '{factory}')
      )
      // console.log('==debug=', ...tracerResult.numberLevels.forEach(x=>x.access), 'sender=', userOp.sender, 'paymaster=', hexlify(userOp.paymasterAndData)?.slice(0, 42))
      // errorResult is "ValidationResult"
      return [validationResult, tracerResult]
    } catch (e: any) {
      // if already parsed, throw as is
      if (e.code != null) {
        throw e
      }
      // not a known error of EntryPoint (probably, only Error(string), since FailedOp is handled above)
      const err = decodeErrorReason(e)
      throw new RpcError(err != null ? err.message : data, -32000)
    }
  }

  /**
   * validate UserOperation.
   * should also handle unmodified memory, e.g. by referencing cached storage in the mempool
   * one item to check that was un-modified is the aggregator.
   * @param operation
   * @param previousCodeHashes
   * @param checkStakes
   */
  async validateUserOp (
    operation: OperationBase,
    previousCodeHashes?: ReferencedCodeHashes,
    checkStakes = true
  ): Promise<ValidateUserOpResult> {
    const userOp = operation as UserOperation
    if (previousCodeHashes != null && previousCodeHashes.addresses.length > 0) {
      const { hash: codeHashes } = await this.getCodeHashes(previousCodeHashes.addresses)
      // [COD-010]
      requireCond(codeHashes === previousCodeHashes.hash,
        'modified code after first validation',
        ValidationErrors.OpcodeValidation)
    }
    let res: ValidationResult
    let codeHashes: ReferencedCodeHashes = {
      addresses: [],
      hash: ''
    }
<<<<<<< HEAD
    const stateOverrideForEip7702 = await this.getAuthorizationsStateOverride(getAuthorizationList(userOp))
=======
    const stateOverrideForEip7702 = await this.getAuthorizationsStateOverride(userOp.authorizationList ?? [])
>>>>>>> aebfc648
    let storageMap: StorageMap = {}
    if (!this.unsafe) {
      let tracerResult: BundlerTracerResult
      [res, tracerResult] = await this._geth_traceCall_SimulateValidation(userOp, stateOverrideForEip7702).catch(e => {
        throw e
      })
      // console.log('validation res', res)
      // todo fix
      if (this.usingErc7562NativeTracer()) {
        this.convertTracerResult(tracerResult, userOp)
      }
      // console.log('tracer res')
      // console.dir(tracerResult, { depth: null })
      let contractAddresses: string[]
      [contractAddresses, storageMap] = tracerResultParser(userOp, tracerResult, res, this.entryPoint.address)
      // if no previous contract hashes, then calculate hashes of contracts
      if (previousCodeHashes == null) {
        codeHashes = await this.getCodeHashes(contractAddresses)
      }
      if (res as any === '0x') {
        throw new Error('simulateValidation reverted with no revert string!')
      }
    } else {
      // NOTE: this mode doesn't do any opcode checking and no stake checking!
      res = await this._callSimulateValidation(userOp)
    }

    requireCond(!res.returnInfo.sigFailed,
      'Invalid UserOp signature or paymaster signature',
      ValidationErrors.InvalidSignature)

    const now = Math.floor(Date.now() / 1000)
    requireCond(res.returnInfo.validAfter <= now,
      `time-range in the future time ${res.returnInfo.validAfter}, now=${now}`,
      ValidationErrors.NotInTimeRange)

    requireCond(res.returnInfo.validUntil == null || res.returnInfo.validUntil >= now,
      'already expired',
      ValidationErrors.NotInTimeRange)

    requireCond(res.returnInfo.validUntil == null || res.returnInfo.validUntil > now + VALID_UNTIL_FUTURE_SECONDS,
      'expires too soon',
      ValidationErrors.NotInTimeRange)

    requireCond(res.aggregatorInfo == null,
      'Currently not supporting aggregator',
      ValidationErrors.UnsupportedSignatureAggregator)

    const verificationCost = BigNumber.from(res.returnInfo.preOpGas).sub(userOp.preVerificationGas)
    const extraGas = BigNumber.from(userOp.verificationGasLimit).sub(verificationCost).toNumber()
    requireCond(extraGas >= 2000, `verificationGas should have extra 2000 gas. has only ${extraGas}`, ValidationErrors.SimulateValidation)

    return {
      ...res,
      referencedContracts: codeHashes,
      storageMap
    }
  }

  async getAuthorizationsStateOverride (
    authorizations: EIP7702Authorization[] = []
  ): Promise<{ [address: string]: { code: string } }> {
    const stateOverride: { [address: string]: { code: string } } = {}
    // TODO: why don't we have 'provider' as a member in here?
    const provider = this.entryPoint.provider as JsonRpcProvider
    for (const authorization of authorizations) {
      const authSigner = getEip7702AuthorizationSigner(authorization)
      const nonce = await provider.getTransactionCount(authSigner)
      const authNonce: any = authorization.nonce
      if (nonce !== BigNumber.from(authNonce.replace(/0x$/, '0x0')).toNumber()) {
        continue
      }
      const currentDelegateeCode = await provider.getCode(authSigner)
      const newDelegateeCode = await provider.getCode(authorization.address)
      // TODO should be: hexConcat(['0xef0100', authorization.address])
      const noCurrentDelegation = currentDelegateeCode.length <= 2
      // TODO: do not send such authorizations to 'handleOps' as it is a waste of gas
      const changeDelegation = newDelegateeCode !== currentDelegateeCode
      if (noCurrentDelegation || changeDelegation) {
        console.log('Adding state override:', { address: authSigner, code: newDelegateeCode.slice(0, 20) })
        stateOverride[authSigner] = {
          code: newDelegateeCode
        }
      }
    }
    return stateOverride
  }

  async getCodeHashes (addresses: string[]): Promise<ReferencedCodeHashes> {
    const { hash } = await runContractScript(
      this.entryPoint.provider,
      new CodeHashGetter__factory(),
      [addresses]
    )

    return {
      hash,
      addresses
    }
  }

  /**
   * perform static checking on input parameters.
   * @param operation
   * @param entryPointInput
   * @param requireSignature
   * @param requireGasParams
   */
  validateInputParameters (
    operation: OperationBase,
    entryPointInput?: string,
    requireSignature = true, requireGasParams = true): void {
    requireCond(entryPointInput != null, 'No entryPoint param', ValidationErrors.InvalidFields)
    requireCond(entryPointInput?.toLowerCase() === this.entryPoint.address.toLowerCase(),
      `The EntryPoint at "${entryPointInput}" is not supported. This bundler uses ${this.entryPoint.address}`,
      ValidationErrors.InvalidFields)

    // minimal sanity check: userOp exists, and all members are hex
    requireCond(operation != null, 'No UserOperation param', ValidationErrors.InvalidFields)

    const fields = ['sender', 'nonce', 'callData']
    if (requireSignature) {
      fields.push('signature')
    }
    if (requireGasParams) {
      fields.push('preVerificationGas', 'verificationGasLimit', 'callGasLimit', 'maxFeePerGas', 'maxPriorityFeePerGas')
    }
    fields.forEach(key => {
      const value: string = (operation as any)[key]?.toString()
      requireCond(value != null,
        'Missing userOp field: ' + key + ' ' + JSON.stringify(operation),
        ValidationErrors.InvalidFields)
      requireCond(value.match(HEX_REGEX) != null,
        `Invalid hex value for property ${key}:${value} in UserOp`,
        ValidationErrors.InvalidFields)
    })

    requireAddressAndFields(operation, 'paymaster', ['paymasterPostOpGasLimit', 'paymasterVerificationGasLimit'], ['paymasterData'])
    requireAddressAndFields(operation, 'factory', ['factoryData'])

    const preVerificationGas = (operation as UserOperation).preVerificationGas
    if (preVerificationGas != null) {
      const { isPreVerificationGasValid, minRequiredPreVerificationGas } =
        this.preVerificationGasCalculator.validatePreVerificationGas(operation as UserOperation)
      requireCond(isPreVerificationGasValid,
        `preVerificationGas too low: expected at least ${minRequiredPreVerificationGas}, provided only ${parseInt(preVerificationGas as string)}`,
        ValidationErrors.InvalidFields)
    }
  }

  async getOperationHash (userOp: OperationBase): Promise<string> {
    return await this.entryPoint.getUserOpHash(packUserOp(userOp as UserOperation))
  }

  // todo fix rest of the code to work with the new tracer result instead of adjusting it here
  convertTracerResult (tracerResult: any, userOp: UserOperation): BundlerTracerResult {
    const SENDER_CREATOR = '0xefc2c1444ebcc4db75e7613d20c6a62ff67a167c'.toLowerCase()
    // Before flattening we add top level addresses for calls from EntryPoint and from SENDER_CREATOR
    tracerResult.calls.forEach((call: {calls: any, to: any, topLevelTargetAddress: any}) => {
      call.topLevelTargetAddress = call.to
      if (call.to.toLowerCase() === SENDER_CREATOR && call.calls != null) {
        call.calls.forEach((subcall: any) => {
          subcall.topLevelTargetAddress = subcall.to
        })
      }
    })
    tracerResult.calls = this.flattenCalls(tracerResult.calls)
    tracerResult.calls.forEach((call: { topLevelTargetAddress: any, method: any, input: any, to: any, from: any, opcodes: any, usedOpcodes: any, access: any, accessedSlots: any, extCodeAccessInfo: any, outOfGas: any, oog: any }) => {
      call.opcodes = {}
      if (call.usedOpcodes != null) {
        Object.keys(call.usedOpcodes).forEach((opcode: string) => {
          call.opcodes[this.getOpcodeName(parseInt(opcode))] = call.usedOpcodes[opcode]
        })
      }

      if (call.access == null) {
        call.access = {}
      }
      if (call.accessedSlots != null) {
        call.access[call.to] = {
          reads: call.accessedSlots.reads ?? {},
          writes: call.accessedSlots.writes ?? {},
          transientReads: call.accessedSlots.transientReads ?? {},
          transientWrites: call.accessedSlots.transientWrites ?? {}
        }
        Object.keys(call.access[call.to].reads).forEach((slot) => {
          if (call.access[call.to].reads[slot] != null && call.access[call.to].reads[slot].length > 0) {
            call.access[call.to].reads[slot] = call.access[call.to].reads[slot][0]
          }
        })
      }
      if (call.extCodeAccessInfo == null) {
        call.extCodeAccessInfo = {}
      }
      const newExtCode: any = {}
      if (Array.isArray(call.extCodeAccessInfo)) {
        call.extCodeAccessInfo.forEach((addr: any) => {
          newExtCode[addr] = 1
        })
      }
      call.extCodeAccessInfo = newExtCode
      call.oog = call.outOfGas

      // Adding method name
      if (call.topLevelTargetAddress == null && call.to.toLowerCase() === this.entryPoint.address.toLowerCase()) {
        if (call.input.length <= 2) {
          call.method = '0x'
        } else {
          const mergedAbi = Object.values([
            ...SenderCreator__factory.abi,
            ...IEntryPoint__factory.abi,
            ...IPaymaster__factory.abi
          ].reduce((set, entry) => {
            const key = `${entry.name}(${entry.inputs.map(i => i.type).join(',')})`
            // console.log('key=', key, keccak256(Buffer.from(key)).slice(0,10))
            return {
              ...set,
              [key]: entry
            }
          }, {})) as any
          const AbiInterfaces = new Interface(mergedAbi)

          function callCatch<T, T1> (x: () => T, def: T1): T | T1 {
            try {
              return x()
            } catch {
              return def
            }
          }
          const methodSig = call.input.slice(0, 10)
          const method = callCatch(() => AbiInterfaces.getFunction(methodSig), methodSig)
          call.method = method.name
        }
      }
    })
    // TODO: This is a hardcoded address of SenderCreator immutable member in EntryPoint. Any change in EntryPoint's code
    //  requires a change of this address.
    // TODO check why the filter fails test_ban_user_op_access_other_ops_sender_in_bundle
    tracerResult.callsFromEntryPoint = tracerResult.calls // .filter((call: { from: string }) => call.from.toLowerCase() === this.entryPoint.address.toLowerCase() || call.from.toLowerCase() === SENDER_CREATOR)

    return tracerResult
  }

  flattenCalls (calls: any[]): any[] {
    return calls.reduce((acc: any, call: any) => {
      acc.push(call) // Add the current call to the accumulator
      if (call.calls != null) {
        acc.push(...this.flattenCalls(call.calls)) // Recursively flatten the nested calls
      }
      return acc
    }, [])
  }

  getOpcodeName (opcodeNumber: number): string | number {
    const opcodeNames: { [key: number]: string } = {
      0x30: 'ADDRESS',
      0x31: 'BALANCE',
      0x32: 'ORIGIN',
      0x3A: 'GASPRICE',
      0x40: 'BLOCKHASH',
      0x41: 'COINBASE',
      0x42: 'TIMESTAMP',
      0x43: 'NUMBER',
      0x44: 'DIFFICULTY', // PREVRANDAO, RANDOM
      0x45: 'GASLIMIT',
      0x47: 'SELFBALANCE',
      0x48: 'BASEFEE',
      0x49: 'BLOBHASH',
      0x4A: 'BLOBBASEFEE',
      0x5A: 'GAS',
      0xF0: 'CREATE',
      0xFF: 'SELFDESTRUCT',
      0x3B: 'EXTCODESIZE',
      0x3C: 'EXTCODECOPY',
      0x3F: 'EXTCODEHASH',
      0x46: 'CHAINID',
      0x51: 'MLOAD',
      0x52: 'MSTORE',
      0x53: 'MSTORE8',
      0x54: 'SLOAD',
      0x55: 'SSTORE',
      0x5B: 'JUMPDEST',
      0x5C: 'TLOAD',
      0x5D: 'TSTORE',
      0x5E: 'MCOPY',
      0x5F: 'PUSH0',
      0xF1: 'CALL',
      0xF3: 'RETURN',
      0xF4: 'DELEGATECALL',
      0xF5: 'CREATE2',
      0xFA: 'STATICCALL',
      0xFD: 'REVERT',
      0xFE: 'INVALID'
    }
    return opcodeNames[opcodeNumber] ?? opcodeNumber
  }

  usingErc7562NativeTracer (): boolean {
    return this.providerForTracer == null
  }
}<|MERGE_RESOLUTION|>--- conflicted
+++ resolved
@@ -11,10 +11,7 @@
   EIP7702Authorization,
   IEntryPoint,
   IEntryPointSimulations__factory,
-<<<<<<< HEAD
   OperationBase,
-=======
->>>>>>> aebfc648
   ReferencedCodeHashes,
   RpcError,
   StakeInfo,
@@ -31,12 +28,7 @@
   packUserOp,
   requireAddressAndFields,
   requireCond,
-<<<<<<< HEAD
-  runContractScript, getAuthorizationList
-=======
-  runContractScript,
-  OperationBase, SenderCreator__factory, IEntryPoint__factory, IPaymaster__factory
->>>>>>> aebfc648
+  runContractScript, getAuthorizationList, SenderCreator__factory, IEntryPoint__factory, IPaymaster__factory
 } from '@account-abstraction/utils'
 
 import { tracerResultParser } from './TracerResultParser'
@@ -161,25 +153,17 @@
       },
       ...stateOverride
     }
-<<<<<<< HEAD
-    const tracerResult: BundlerTracerResult = await debug_traceCall(provider, {
-=======
     let tracer
     if (!this.usingErc7562NativeTracer()) {
       tracer = bundlerCollectorTracer
     }
     const tracerResult = await debug_traceCall(provider, {
->>>>>>> aebfc648
       from: AddressZero,
       to: this.entryPoint.address,
       data: simulateCall,
       gasLimit: simulationGas
     }, {
-<<<<<<< HEAD
-      tracer: bundlerCollectorTracer,
-=======
       tracer,
->>>>>>> aebfc648
       stateOverrides
     },
     this.providerForTracer
@@ -253,11 +237,7 @@
       addresses: [],
       hash: ''
     }
-<<<<<<< HEAD
     const stateOverrideForEip7702 = await this.getAuthorizationsStateOverride(getAuthorizationList(userOp))
-=======
-    const stateOverrideForEip7702 = await this.getAuthorizationsStateOverride(userOp.authorizationList ?? [])
->>>>>>> aebfc648
     let storageMap: StorageMap = {}
     if (!this.unsafe) {
       let tracerResult: BundlerTracerResult
