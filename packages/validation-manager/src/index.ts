--- conflicted
+++ resolved
@@ -1,23 +1,14 @@
 import { JsonRpcProvider } from '@ethersproject/providers'
 
 import { AddressZero, IEntryPoint__factory, OperationRIP7560, UserOperation } from '@account-abstraction/utils'
+import { PreVerificationGasCalculator } from '@account-abstraction/sdk'
 
-import { bundlerCollectorTracer } from './BundlerCollectorTracer'
-<<<<<<< HEAD
-import { debug_traceCall, bundlerNativeTracerName } from './GethTracer'
-import { ValidateUserOpResult, ValidationManager } from './ValidationManager'
-=======
-import { debug_traceCall, eth_traceRip7560Validation } from './GethTracer'
-import { ValidateUserOpResult } from './IValidationManager'
-import { ValidationManager } from './ValidationManager'
-import { PreVerificationGasCalculator } from '@account-abstraction/sdk'
->>>>>>> f4647969
+import { bundlerNativeTracerName, debug_traceCall, eth_traceRip7560Validation } from './GethTracer'
 
 export * from './ValidationManager'
 export * from './ValidationManagerRIP7560'
 export * from './IValidationManager'
 
-<<<<<<< HEAD
 export async function supportsNativeTracer (provider: JsonRpcProvider, nativeTracer = bundlerNativeTracerName): Promise<boolean> {
   try {
     await provider.send('debug_traceCall', [{}, 'latest', { tracer: nativeTracer }])
@@ -27,10 +18,7 @@
   }
 }
 
-export async function supportsDebugTraceCall (provider: JsonRpcProvider): Promise<boolean> {
-=======
 export async function supportsDebugTraceCall (provider: JsonRpcProvider, rip7560: boolean): Promise<boolean> {
->>>>>>> f4647969
   const p = provider.send as any
   if (p._clientVersion == null) {
     p._clientVersion = await provider.send('web3_clientVersion', [])
