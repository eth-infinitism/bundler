import { JsonRpcProvider } from "@ethersproject/providers";

import {
  EntryPoint__factory,
  SimpleAccountFactory__factory,
} from "@account-abstraction/contracts";

<<<<<<< HEAD
import { ClientConfig } from "./ClientConfig";
import { SimpleAccountAPI } from "./SimpleAccountAPI";
import { ERC4337EthersProvider } from "./ERC4337EthersProvider";
import { HttpRpcClient } from "./HttpRpcClient";
import { DeterministicDeployer } from "./DeterministicDeployer";
import { Signer } from "@ethersproject/abstract-signer";
import Debug from "debug";

const debug = Debug("aa.wrapProvider");
=======
import { ClientConfig } from './ClientConfig'
import { SimpleAccountAPI } from './SimpleAccountAPI'
import { ERC4337EthersProvider } from './ERC4337EthersProvider'
import { HttpRpcClient } from './HttpRpcClient'
import { DeterministicDeployer } from './DeterministicDeployer'
import { Signer } from '@ethersproject/abstract-signer'
>>>>>>> ba78f206

/**
 * wrap an existing provider to tunnel requests through Account Abstraction.
 * @param originalProvider the normal provider
 * @param config see ClientConfig for more info
 * @param originalSigner use this signer as the owner. of this wallet. By default, use the provider's signer
 */
export async function wrapProvider(
  originalProvider: JsonRpcProvider,
  config: ClientConfig,
  originalSigner: Signer = originalProvider.getSigner()
): Promise<ERC4337EthersProvider> {
  const entryPoint = EntryPoint__factory.connect(
    config.entryPointAddress,
    originalProvider
  );
  // Initial SimpleAccount instance is not deployed and exists just for the interface
  const detDeployer = new DeterministicDeployer(originalProvider);
  const SimpleAccountFactory = await detDeployer.deterministicDeploy(
    new SimpleAccountFactory__factory(),
    0,
    [entryPoint.address]
  );
  const smartAccountAPI = new SimpleAccountAPI({
    provider: originalProvider,
    entryPointAddress: entryPoint.address,
    owner: originalSigner,
    factoryAddress: SimpleAccountFactory,
    paymasterAPI: config.paymasterAPI,
  });
  const chainId = await originalProvider
    .getNetwork()
    .then((net) => net.chainId);
  const httpRpcClient = new HttpRpcClient(
    config.bundlerUrl,
    config.entryPointAddress,
    chainId
  );
  return await new ERC4337EthersProvider(
    chainId,
    config,
    originalSigner,
    originalProvider,
    httpRpcClient,
    entryPoint,
    smartAccountAPI
  ).init();
}<|MERGE_RESOLUTION|>--- conflicted
+++ resolved
@@ -5,24 +5,12 @@
   SimpleAccountFactory__factory,
 } from "@account-abstraction/contracts";
 
-<<<<<<< HEAD
 import { ClientConfig } from "./ClientConfig";
 import { SimpleAccountAPI } from "./SimpleAccountAPI";
 import { ERC4337EthersProvider } from "./ERC4337EthersProvider";
 import { HttpRpcClient } from "./HttpRpcClient";
 import { DeterministicDeployer } from "./DeterministicDeployer";
 import { Signer } from "@ethersproject/abstract-signer";
-import Debug from "debug";
-
-const debug = Debug("aa.wrapProvider");
-=======
-import { ClientConfig } from './ClientConfig'
-import { SimpleAccountAPI } from './SimpleAccountAPI'
-import { ERC4337EthersProvider } from './ERC4337EthersProvider'
-import { HttpRpcClient } from './HttpRpcClient'
-import { DeterministicDeployer } from './DeterministicDeployer'
-import { Signer } from '@ethersproject/abstract-signer'
->>>>>>> ba78f206
 
 /**
  * wrap an existing provider to tunnel requests through Account Abstraction.
